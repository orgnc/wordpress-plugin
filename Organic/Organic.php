<?php

namespace Organic;

use DateTime;
use Organic\SDK\OrganicSdk;
use Exception;
use WP_Query;

use function \get_user_by;
use function Sentry\captureException;

const CAMPAIGN_ASSET_META_KEY = 'empire_campaign_asset_guid';
const GAM_ID_META_KEY = 'empire_gam_id';
const SYNC_META_KEY = 'empire_sync';


/**
 * Client Plugin for the Organic Platform
 */
class Organic {

    const DEFAULT_PLATFORM_URL = 'https://app.organic.ly';

    private $isEnabled = false;

    /**
     * @var AdsTxt
     */
    private $adsTxt;

    /**
     * @var string Which CMP are we using, '', 'built-in' or 'one-trust'
     */
    private $cmp;

    /**
     * @var bool If we should be showing the Playspace player
     */
    private $connatixEnabled;

    /**
     * @var string Player ID to use for Playspace ads
     */
    private $connatixPlayspaceId;

    /**
     * @var bool True if we are forcing Content Meta synchronization into foreground
     */
    private $contentForeground = false;

    /**
     * @var bool True if we want to modify the RSS feeds to include featured images
     */
    private $feedImages = false;

    /**
     * @var int % of traffic to send to Organic SDK instead of Organic Pixel
     */
    private $organicPixelTestPercent = 0;

    /**
     * @var string|null Name of the split test to use (must be tied to GAM value in 'tests' key)
     */
    private $organicPixelTestValue = null;

    /**
     * @var string Organic environment
     */
    private $environment = 'PRODUCTION';

    /**
     * @var string UUID of the One Trust property that we are pulling if One Trust is set as the CMP
     */
    private $oneTrustId = '';

    /**
     * External ID of the pixel selected to inject on this site
     *
     * @var string|null
     */
    private $pixelId = null;

    /**
     * URL of the published version of the pixel
     *
     * @var string|null
     */
    private $pixelPublishedUrl;

    /**
     * URL of the testing version of the pixel
     *
     * @var string|null
     */
    private $pixelTestingUrl;

    /**
     * New Organic SDK
     *
     * @var OrganicSdk
     */
    public $sdk;

    /**
     * @var string|null API key for Organic
     */
    private $sdkKey;

    /**
     * @var string Site ID from Organic
     */
    private $siteId;

    /**
     * @var string Site Public Domain, e.g. organic.example.com
     */
    private $sitePublicDomain;

    /**
     * @var string Site Organic Domain, e.g. example-com.organicly.io
     */
    private $siteOrganicDomain;

    /**
     * @var array Configuration for AMP
     */
    private $ampConfig = null;

    /**
     * @var array Configuration for Prefill
     */
    private $prefillConfig = null;

    /**
     * @var AdsConfig Configuration for Ads
     */
    private $adsConfig = null;

    /**
     * @var FbiaConfig Configuration for FBIA
     */
    private $fbiaConfig = null;

    /**
     * List of Post Types that we are synchronizing with Organic Platform
     *
     * @var string[]
     */
    private $postTypes;

    /**
     * @var bool If Organic App is enabled in the Platform
     */
    private $campaignsEnabled = false;

    /**
     * @var bool If Organic App is enabled in the Platform
     */
    private $affiliateEnabled = false;

    private static $instance = null;

    /**
     * Main purpose is to allow access to the plugin instance from the `wp shell`:
     *  >>> $organic = Organic\Organic::getInstance()
     *  => Organic\Organic {#1829
     *       +sdk: Organic\SDK\OrganicSdk {#1830},
     *       +"siteDomain": "domino.com",
     *       +"ampAdsEnabled": "1",
     *       +"injectAdsConfig": "1",
     *       +"adSlotsPrefillEnabled": "1",
     *     }
     */
    public static function getInstance(): Organic {
        return static::$instance;
    }

    /**
     * Create the Organic plugin ecosystem
     *
     * @param $environment string PRODUCTION or DEVELOPMENT
     */
    public function __construct( string $environment ) {
        $this->environment = $environment;
        static::$instance = $this;
    }

    /**
     * Context-Aware Translator to wrap __()
     *
     * If running in "TEST" environment, then this short circuits to return the $text.
     *
     * @param $text
     * @param $domain
     * @return mixed
     */
    public function t( $text ) {
        if ( $this->getEnvironment() == 'TEST' ) {
            return $text;
        } else {
            return __( $text, 'organic' );
        }
    }

    public function getEnvironment() {
        return $this->environment;
    }

    /**
     * Safe wrapper for Wordpress $this->getOption call
     *
     * Supports transitional backward compatibility with the name change to Organic.
     *
     * @param $name
     * @return void
     */
    public function getOption( $name, $default = false ) {
        if ( function_exists( 'get_option' ) ) {
            $result = get_option( $name );

            // Fallback to old version if it exists instead
            if ( ! $result ) {
                $result = get_option( str_replace( 'organic::', 'empire::', $name ), $default );
            }
            return $result;
        } else {
            return $default;
        }
    }

    /**
     * Safe wrapper for Wordpress update_option call.
     *
     * Supports transitional backward compatibility with the name change to Organic.
     *
     * @param $name
     * @param $value
     * @param bool $autoload
     * @return void
     */
    public function updateOption( $name, $value, $autoload = false ) {
        if ( function_exists( 'update_option' ) ) {
            // Update old value as well for backward compatibility
            update_option( str_replace( 'organic::', 'empire::', $name ), $value, $autoload );

            return update_option( $name, $value, $autoload );
        } else {
            return null;
        }
    }

    /**
     * Sets up config options for our operational context
     * @param $apiUrl string|null
     * @param string|null $cdnUrl
     */
    public function init( $apiUrl = null, $cdnUrl = null ) {
        $this->sdkKey = $this->getOption( 'organic::sdk_key' );
        $this->siteId = $this->getOption( 'organic::site_id' );
        $this->sitePublicDomain = $this->getOption( 'organic::public_domain' );
        $this->siteOrganicDomain = $this->getOption( 'organic::organic_domain' );
        $this->siteDomain = $this->getOption( 'organic::site_domain' );
        $this->sdk = new OrganicSdk( $this->siteId, $this->sdkKey, $apiUrl, $cdnUrl );

        $this->adsTxt = new AdsTxt( $this );

        $this->isEnabled = $this->getOption( 'organic::enabled' );
        $this->ampAdsEnabled = $this->getOption( 'organic::amp_ads_enabled' );
        $this->injectAdsConfig = $this->getOption( 'organic::inject_ads_config' );
        $this->adSlotsPrefillEnabled = $this->getOption( 'organic::ad_slots_prefill_enabled' );
        $this->cmp = $this->getOption( 'organic::cmp' );
        $this->oneTrustId = $this->getOption( 'organic::one_trust_id' );
        $this->organicPixelTestPercent = intval( $this->getOption( 'organic::percent_test' ) );
        $this->organicPixelTestValue = $this->getOption( 'organic::test_value' );

        $this->connatixEnabled = $this->getOption( 'organic::connatix_enabled' );
        $this->connatixPlayspaceId = $this->getOption( 'organic::connatix_playspace_id' );
        $this->feedImages = $this->getOption( 'organic::feed_images' );

        $this->pixelId = $this->getOption( 'organic::pixel_id' );
        $this->pixelPublishedUrl = $this->getOption( 'organic::pixel_published_url' );
        $this->pixelTestingUrl = $this->getOption( 'organic::pixel_testing_url' );

        $this->postTypes = $this->getOption( 'organic::post_types', [ 'post', 'page' ] );

        $this->campaignsEnabled = $this->getOption( 'organic::campaigns_enabled' );
        $this->contentForeground = $this->getOption( 'organic::content_foreground' );

        $this->affiliateEnabled = $this->getOption( 'organic::affiliate_enabled' );

        $this->affiliateEnabled = $this->getOption( 'organic::affiliate_enabled' );

        /* Load up our sub-page configs */
        new AdminSettings( $this );
        new CCPAPage( $this );
        new AdsTxt( $this );
        new PageInjection( $this );
        new ContentSyncCommand( $this );
        new ContentIdMapSyncCommand( $this );
        new AdConfigSyncCommand( $this );
        new AdsTxtSyncCommand( $this );

        // Set up our GraphQL hooks to expose settings
        $graphql = new GraphQL( $this );
        $graphql->init();

        // Set up affiliate app
        if ( $this->isAffiliateAppEnabled() ) {
            new Affiliate( $this );
        }
    }

    /**
     * Returns true if Organic integration is Enabled
     *
     * @return bool
     */
    public function isEnabled() : bool {
        return $this->isEnabled;
    }

    /**
     * Returns true if we are supposed to hide the footer links and URL injection for
     * consent management (e.g. if it is being handled by a 3rd party like One Trust)
     *
     * @return bool
     */
    public function getCmp() : bool {
        return $this->cmp;
    }

    /**
     * Post types that we synchronize with Organic Platform
     *
     * @return string[]
     */
    public function getPostTypes() {
        return $this->postTypes;
    }

    /**
     * Update the list of post types we synchronize and inject ads on
     */
    public function setPostTypes( $types ) {
        $this->postTypes = $types;
    }

    /**
     * Checks if we should be using the Built In CMP
     *
     * @return bool
     */
    public function useCmpBuiltIn() : bool {
        return $this->isEnabled() && $this->cmp == 'built-in';
    }

    /**
     * Checks if we are using One Trust
     */
    public function useCmpOneTrust() : bool {
        return $this->isEnabled() && $this->cmp === 'one-trust' && $this->getOneTrustId();
    }

    /**
     * Check if the Connatix Playspace player is configured and enabled
     *
     * @return bool
     */
    public function useConnatix() : bool {
        return $this->isEnabled() && $this->connatixEnabled && $this->connatixPlayspaceId;
    }

    /**
     * Get the Player ID for the Connatix Playspace player
     *
     * @return string
     */
    public function getConnatixPlayspaceId() : string {
        return $this->connatixPlayspaceId;
    }

    /**
     * Get the Site ID for the One Trust code injection
     *
     * @return string
     */
    public function getOneTrustId() {
        return $this->oneTrustId;
    }

    /**
     * Returns if Campaigns app is enabled
     *
     * @return bool
     */
    public function isCampaignsAppEnabled() {
        return $this->isEnabled() && $this->campaignsEnabled;
    }

    /**
     * Returns if Affiliate app is enabled
     *
     * @return bool
    */
    public function isAffiliateAppEnabled() {
<<<<<<< HEAD
        // TODO rkashapov: eventually enable on production
        // Temporary disable affiliate features on production
        if ( getenv( 'WP_ENV' ) == 'production' ) {
            return false;
        }
        return $this->isEnabled() && $this->affiliateEnabled;
=======
        return $this->isEnabled() && $this->getSdkVersion() == $this->sdk::SDK_V2 && $this->affiliateEnabled;
>>>>>>> 0b46f2a0
    }

    /**
     * Check if the AMP Ads are configured and enabled
     *
     * @return bool
     */
    public function useAmpAds() : bool {
        return $this->isEnabled() && $this->ampAdsEnabled;
    }

    public function useInjectedAdsConfig() : bool {
        return $this->isEnabled() && $this->injectAdsConfig;
    }

    public function useAdsSlotsPrefill() : bool {
        return $this->isEnabled() && $this->adSlotsPrefillEnabled;
    }

    /**
     * @param $content string|null
     * @return bool|int
     */
    public function eligibleForAds( $content = null ) {
        global $wp_query;

        if ( is_admin() || wp_doing_ajax() ) {
            return false;
        }

        $post = get_post();

        if ( ! (
            $wp_query->is_home ||
            $wp_query->is_category ||
            $wp_query->is_tag ||
            $wp_query->is_tax ||
            $wp_query->is_archive ||
            $wp_query->is_search ||
            ( $post && in_array( $post->post_type, $this->getPostTypes() ) )
        ) ) {
            return false;
        }

        if ( is_string( $content ) ) {
            // Additional check that this is HTML if content blob was provided
            return preg_match( '/<\/html>/i', $content );
        }

        return true;
    }

    public function getAmpConfig() : AmpConfig {
        if ( ! empty( $this->ampConfig ) ) {
            return $this->ampConfig;
        }

        $rawAmpConfig = $this->getOption( 'organic::ad_amp_config', [] );
        $this->ampConfig = new AmpConfig( $rawAmpConfig );

        return $this->ampConfig;
    }

    public function getPrefillConfig() : PrefillConfig {
        if ( ! empty( $this->prefillConfig ) ) {
            return $this->prefillConfig;
        }

        $rawPrefillConfig = $this->getOption( 'organic::ad_prefill_config', [] );
        $this->prefillConfig = new PrefillConfig( $rawPrefillConfig );

        return $this->prefillConfig;
    }

    public function getFbiaConfig() : FbiaConfig {
        if ( ! empty( $this->fbiaConfig ) ) {
            return $this->fbiaConfig;
        }

        $raw = (array) $this->getOption( 'organic::ad_fbia_config', [] );
        $this->fbiaConfig = new FbiaConfig( $raw );

        return $this->fbiaConfig;
    }

    public function getAdsConfig() : AdsConfig {
        if ( ! empty( $this->adsConfig ) ) {
            return $this->adsConfig;
        }

        $rawAdsConfig = $this->getOption( 'organic::ad_settings', [] );
        $this->adsConfig = new AdsConfig( $rawAdsConfig );

        return $this->adsConfig;
    }

    public function getCurrentUrl() {
        $protocol = is_ssl() ? 'https://' : 'http://';
        return $protocol . $_SERVER['HTTP_HOST'] . $_SERVER['REQUEST_URI'];
    }

    public function getTagsFor( $postId ) {
        $keywords = get_the_tags( $postId );

        if ( ! is_array( $keywords ) ) {
            return [];
        }
        return $this->getSlugs( ...$keywords );
    }

    public function getCategoryForCurrentPage() {
        if ( is_single() ) {
            $id = esc_html( get_the_ID() );
            $category = $this->getArticlePrimaryCategory( $id );
            if ( $category && isset( $category['primary_category'] ) ) {
                return $category['primary_category']['obj'] ?? null;
            } else {
                return null;
            }
        } else if ( is_category() ) {
            return get_queried_object();
        } else {
            return null;
        }
    }

    public function getSlugs( ...$terms ) {
        return array_map(
            function( $term ) {
                return $term->slug;
            },
            array_filter(
                $terms,
                function( $term ) {
                    return is_a( $term, 'WP_Term' );
                }
            )
        );
    }

    /**
     * Returns term's nesting level
     *
     * @param mixed $term
     * @param int $maxLevel
     * @return int
     */
    public function getTermLevel( $term, $maxLevel = 5 ) {
        $level = 1;
        $parent = $term;
        for ( ;; ) {
            if ( $parent->parent == 0 || $level >= $maxLevel ) {
                break;
            }
            $parent = get_term_by( 'term_id', $parent->parent, $term->taxonomy );
            $level++;
        }
        return $level;
    }

    public function getTargeting() {
        $post = get_post();

        $url = $this->getCurrentUrl();
        $keywords = $this->getTagsFor( $post->ID );
        $category = $this->getCategoryForCurrentPage();
        $sections = null;

        $id = '';
        $gamId = '';
        if ( is_single() ) {
            $id = esc_html( get_the_ID() );
            $gamId = get_post_meta( $id, GAM_ID_META_KEY, true );

            $categories = get_the_terms( $post->ID, 'category' ) ?: [];
            usort(
                $categories,
                function ( $a, $b ) {
                    return $a->term_id - $b->term_id;
                }
            );

            $c1terms = array_filter(
                $categories,
                function( $term ) {
                    return $this->getTermLevel( $term ) == 1;
                }
            );

            $c2terms = array_filter(
                $categories,
                function( $term ) {
                    return $this->getTermLevel( $term ) > 1;
                }
            );

            // $category can be set by WPSEO_Primary_Term
            $sections = array_unique( $this->getSlugs( $category, ...$c1terms ) );
            $keywords = array_merge(
                $this->getSlugs( ...$c2terms ),
                $keywords
            );
        } else if ( is_category() ) {
            $id = 'channel-' . $category->slug;
            $sections = [ $category->slug ];
        } else if ( is_page() ) {
            $id = 'page-' . $post->post_name;
        }
        $gamPageId = $gamId ? $gamId : $id;
        $gamExternalId = $id;

        return [
            'siteDomain' => $this->siteDomain,
            'url' => $url,
            'sections' => $sections,
            'keywords' => $keywords,
            'category' => $category,
            'gamPageId' => $gamPageId,
            'gamExternalId' => $gamExternalId,
        ];
    }

    /**
     * Get the article's primary category/all categories
     *
     * Uses Yoast SEO primary if it set, otherwise uses the first category
     *
     * @param $article_id
     * @param string $term
     * @param false $return_all_categories
     * @return array
     */
    public function getArticlePrimaryCategory(
        $article_id,
        $term = 'category',
        $return_all_categories = false
    ) {
        $result = array();

        if ( class_exists( '\WPSEO_Primary_Term' ) ) {
            // Show Primary category by Yoast if it is enabled & set
            $wpseo_primary_term = new \WPSEO_Primary_Term( $term, $article_id );
            $primary_term = get_term( $wpseo_primary_term->get_primary_term() );

            if ( ! is_wp_error( $primary_term ) ) {
                $result['primary_category'] = array(
                    'obj' => $primary_term,
                    'link' => get_term_link( $primary_term ),
                );
            }
        }

        if ( empty( $result['primary_category'] ) || $return_all_categories ) {
            $categories_list = get_the_terms( $article_id, $term );
            if ( empty( $return['primary_category'] ) && ! empty( $categories_list ) ) {
                $last_category = end( $categories_list );
                $result['primary_category'] = array(
                    'obj' => $last_category,
                    'link' => get_term_link( $last_category ),
                );  //get the first category
            }
            if ( $return_all_categories ) {
                $result['all_categories'] = array();

                array_pop( $categories_list );
                if ( ! empty( $categories_list ) ) {
                    foreach ( $categories_list as &$category ) {
                        $result['all_categories'][] = array(
                            'obj' => $category,
                            'link' => get_term_link( $category ),
                        );
                    }
                }
            }
        }

        return $result;
    }

    /**
     * Checks if post is eligible for sync
     *
     * @param $post
     */
    public function isPostEligibleForSync( $post ) {
        // sync only real 'posts' not revisions or attachments
        if ( ! in_array( $post->post_type, $this->getPostTypes() ) ) {
            return false;
        }

        // sync only published posts
        if ( $post->post_status != 'publish' ) {
            return false;
        }

        // post should have at least title
        if ( ! $post->post_title ) {
            return false;
        }

        return true;
    }

    /**
     * Synchronizes a single Post to Organic
     *
     * @param $post
     * @return void|null
     */
    public function syncPost( $post ) {
        if ( ! $this->isPostEligibleForSync( $post ) ) {
            $this->debug(
                'Organic Sync: SKIPPED',
                [
                    'post_id' => $post->ID,
                    'post_type' => $post->post_title,
                    'post_status' => $post->post_status,
                    'post_title' => $post->post_title,
                ]
            );
            return null;
        }

        $canonical = get_permalink( $post->ID );

        # In order to support non-standard post metadata, we have a filter for each attribute
        $external_id = \apply_filters( 'organic_post_id', $post->ID );
        $canonical = \apply_filters( 'organic_post_url', $canonical, $post->ID );
        $title = \htmlspecialchars_decode( $post->post_title );
        $title = \apply_filters( 'organic_post_title', $title, $post->ID );
        $subtitle = \htmlspecialchars_decode( $post->post_subtitle );
        $subtitle = \apply_filters( 'organic_post_subtitle', $subtitle, $post->ID );
        $featured_image_url = \apply_filters( 'organic_post_featured_image_url', $post->post_featured_image_url, $post->ID );
        $template_name = \apply_filters( 'organic_post_template_name', $post->post_template_name, $post->ID );
        $sponsorship = \apply_filters( 'organic_post_sponsorship', $post->post_sponsorship, $post->ID );
        $content = \apply_filters( 'organic_post_content', $post->post_content, $post->ID );
        $is_published = \apply_filters( 'organic_post_is_published', $post->post_is_published, $post->ID );
        $published_date = \apply_filters( 'organic_post_publish_date', $post->post_date, $post->ID );
        $modified_date = \apply_filters( 'organic_post_modified_date', $post->post_modified, $post->ID );
        $campaign_asset_guid = null;
        if ( $this->isCampaignsAppEnabled() ) {
            $campaign_asset_guid = get_post_meta( $post->ID, CAMPAIGN_ASSET_META_KEY, true );
            if ( $campaign_asset_guid == '' ) {
                $campaign_asset_guid = null;
            }
        }

        $authors = array();

        // Assume the default Wordpress author structure
        if ( $post->post_author ) {
            $user = get_user_by( 'id', $post->post_author );
            if ( $user ) {
                $authors[] = array(
                    'externalId' => (string) $post->post_author,
                    'name' => $user->display_name,
                );
            }
        }
        $authors = \apply_filters( 'organic_post_authors', $authors, $post->ID );

        $categories = array();
        foreach ( wp_get_post_categories( $post->ID ) as $category_id ) {
            $category = get_category( $category_id );
            $categories[] = array(
                'externalId' => (string) $category->term_id,
                'name' => $category->name,
            );
        }

        $tags = array();
        foreach ( wp_get_post_tags( $post->ID ) as $tag_id ) {
            $tag = get_tag( $tag_id );
            $tags[] = array(
                'externalId' => (string) $tag->term_id,
                'name' => $tag->name,
            );
        }

        $third_party_integrations = array();
        if ( function_exists( 'wp_get_post_get_third_party_integrations' ) ) {
            foreach ( wp_get_post_get_third_party_integrations( $post->ID ) as $third_party_integration_id ) {
                $third_party_integration = get_third_party_integration( $third_party_integration_id );
                $third_party_integrations[] = array(
                    'externalId' => (string) $third_party_integration->term_id,
                    'site_guid' => $third_party_integration->site_guid,
                    'has_google_analytics' => $third_party_integration->has_google_analytics,
                    'has_google_tag_manager' => $third_party_integration->has_google_tag_manager,
                    'has_facebook_targeting_pixel' => $third_party_integration->has_facebook_targeting_pixel,
                    'has_google_ads_targeting_pixel' => $third_party_integration->has_google_ads_targeting_pixel,
                    'has_openweb' => $third_party_integration->has_openweb,
                );
            }
        }
        $third_party_integrations =
            \apply_filters( 'organic_post_third_party_integrations', $third_party_integrations, $post->ID );

        $seo_schema_tags = array();
        if ( function_exists( 'wp_get_post_get_seo_schema_tags' ) ) {
            foreach ( wp_get_post_get_seo_schema_tags( $post->ID ) as $seo_schema_tag_id ) {
                $seo_schema_tag = get_seo_schema_tag( $seo_schema_tag_id );
                $seo_schema_tags[] = array(
                    'externalId' => (string) $seo_schema_tag->term_id,
                    'site_guid' => $seo_schema_tag->site_guid,
                    'schema_type' => (string) $seo_schema_tag->schema_type,
                    'schema_content' => (string) $seo_schema_tag->schema_content,
                );
            }
        }
        $seo_schema_tags =
            \apply_filters( 'organic_post_seo_schema_tags', $seo_schema_tags, $post->ID );

        $seo_data = array();
        if ( function_exists( 'wp_get_post_get_seo_data' ) ) {
            foreach ( wp_get_post_get_seo_data( $post->ID ) as $seo_datapoint_id ) {
                $seo_datapoint = get_seo_datapoint( $seo_datapoint_id );
                $seo_data[] = array(
                    'externalId' => (string) $seo_datapoint->term_id,
                    'site_guid' => $seo_datapoint->site_guid,
                    'seo_title' => (string) $seo_datapoint->seo_title,
                    'seo_description' => (string) $seo_datapoint->seo_description,
                    'seo_image_url' => (string) $seo_datapoint->seo_image_url,
                );
            }
        }
        $seo_data = \apply_filters( 'organic_post_seo_data', $seo_data, $post->ID );

        $custom_metadata = array();
        if ( function_exists( 'wp_get_post_get_custom_metadata' ) ) {
            foreach ( wp_get_post_get_custom_metadata( $post->ID ) as $custom_metadatapoint_id ) {
                $custom_metadatapoint = get_custom_metadatapoint( $custom_metadatapoint_id );
                $custom_metadata[] = array(
                    'externalId' => (string) $custom_metadatapoint->term_id,
                    'site_guid' => $custom_metadatapoint->site_guid,
                    'twitter_meta' => (string) $custom_metadatapoint->twitter_meta,
                    'opengraph_meta' => (string) $custom_metadatapoint->opengraph_meta,
                );
            }
        }
        $custom_metadata = \apply_filters( 'organic_post_custom_metadata', $custom_metadata, $post->ID );

        $meta_tags = array();
        if ( function_exists( 'wp_get_post_get_meta_tag' ) ) {
            foreach ( wp_get_post_get_meta_tag( $post->ID ) as $meta_tag_id ) {
                $meta_tag = get_meta_tag( $meta_tag_id );
                $meta_tags[] = array(
                    'externalId' => (string) $meta_tag->term_id,
                    'site_guid' => $meta_tag->site_guid,
                    'schema_type' => (string) $meta_tag->schema_type,
                    'schema_content' => (string) $meta_tag->schema_content,
                );
            }
        }
        $meta_tags = \apply_filters( 'organic_post_meta_tags', $meta_tags, $post->ID );

        $rich_content_images = array();
        if ( function_exists( 'wp_get_post_get_rich_content_image' ) ) {
            foreach ( wp_get_post_get_rich_content_image( $post->ID ) as $rich_content_image_id ) {
                $rich_content_image = get_rich_content_image( $rich_content_image_id );
                $rich_content_images[] = array(
                    'externalId' => (string) $rich_content_image->term_id,
                    'site_guid' => $rich_content_image->site_guid,
                    'image_url' => (string) $rich_content_image->image_url,
                );
            }
        }
        $rich_content_images = \apply_filters( 'organic_post_rich_content_images', $rich_content_images, $post->ID );

        $rich_content_videos = array();
        if ( function_exists( 'wp_get_post_get_rich_content_video' ) ) {
            foreach ( wp_get_post_get_rich_content_video( $post->ID ) as $rich_content_video_id ) {
                $rich_content_video = get_rich_content_video( $rich_content_video_id );
                $rich_content_videos[] = array(
                    'externalId' => (string) $rich_content_video->term_id,
                    'site_guid' => $rich_content_video->site_guid,
                    'image_url' => (string) $rich_content_video->video_url,
                );
            }
        }
        $rich_content_videos = \apply_filters( 'organic_post_rich_content_videos', $rich_content_videos, $post->ID );

        $rich_content_embeds = array();
        if ( function_exists( 'wp_get_post_get_rich_content_embed' ) ) {
            foreach ( wp_get_post_get_rich_content_embed( $post->ID ) as $rich_content_embed_id ) {
                $rich_content_embed = get_rich_content_embed( $rich_content_embed_id );
                $rich_content_embeds[] = array(
                    'externalId' => (string) $rich_content_embed->term_id,
                    'site_guid' => $rich_content_embed->site_guid,
                    'image_url' => (string) $rich_content_embed->embed_url,
                );
            }
        }
        $rich_content_embeds = \apply_filters( 'organic_post_rich_content_embeds', $rich_content_embeds, $post->ID );

        try {
            $result = $this->sdk->contentCreateOrUpdate(
                $external_id,
                $canonical,
                $title,
                $subtitle,
                $featured_image_url,
                $template_name,
                $sponsorship,
                $is_published,
                new DateTime( $published_date ),
                new DateTime( $modified_date ),
                $content,
                $authors,
                $categories,
                $tags,
                $third_party_integrations,
                $seo_schema_tags,
                $seo_data,
                $custom_metadata,
                $meta_tags,
                $rich_content_images,
                $rich_content_videos,
                $rich_content_embeds,
                $campaign_asset_guid
            );
        } catch ( \Exception $e ) {
            // We should manually let Sentry know about this, since theoretically the API
            // shouldn't error out here.
            $this::captureException( $e );
            $this->warning(
                'Organic Sync: ERROR',
                [
                    'external_id' => $external_id,
                    'url' => $canonical,
                ]
            );

            // Either way, don't disrupt the CMS operations about it
            return null;
        }
        $this->debug(
            'Organic Sync: SUCCESS',
            [
                'external_id' => $external_id,
                'url' => $canonical,
            ]
        );

        if ( $result['gamId'] ) {
            update_post_meta( $post->ID, GAM_ID_META_KEY, $result['gamId'] );
        } else {
            delete_post_meta( $post->ID, GAM_ID_META_KEY );
        }

        // Mark the post as synchronized to exclude from the next batch
        update_post_meta( $post->ID, SYNC_META_KEY, 'synced' );
    }

    /**
     * Helper function to actually execute sync calls to Organic Platform for posts
     *
     * @param $posts
     * @return int # of posts sync-ed
     * @throws Exception
     */
    private function _syncPosts( $posts ) {
        $updated = 0;
        foreach ( $posts as $post ) {
            $this->syncPost( $post );
            $updated++;
        }

        return $updated;
    }

    /**
     * Build a query that looks at all posts that we want to keep in sync with Organic
     *
     * @param int $batch
     * @param int $offset
     * @param array|null $meta
     * @return WP_Query
     */
    public function buildQuerySyncablePosts( $batch = 1000, $offset = 0, $meta = null ) {
        $args = array(
            'post_type' => $this->getPostTypes(),
            'post_status' => 'publish',
            'posts_per_page' => $batch,
            'offset' => $offset,
            'orderby' => 'ID',
            'order' => 'ASC',
        );

        if ( ! empty( $meta ) ) {
            $args['meta_query'] = $meta;
        }

        return new WP_Query( $args );
    }

    /**
     * Build a query that can find the posts that have never been synced to Organic
     *
     * @param int $batch # of posts per page
     * @param int $offset
     * @return WP_Query
     */
    public function buildQueryNeverSyncedPosts( $batch = 1000, $offset = 0 ) {
        return $this->buildQuerySyncablePosts(
            $batch,
            $offset,
            array(
                array(
                    'key' => SYNC_META_KEY,
                    'compare' => 'NOT EXISTS',
                ),
            )
        );
    }

    /**
     * Build a query that can find the posts that have been synced before but have changed
     *
     * @param int $batch # of posts per page
     * @param int $offset
     * @return WP_Query
     */
    public function buildQueryNewlyUnsyncedPosts( $batch = 1000, $offset = 0 ) {
        return $this->buildQuerySyncablePosts(
            $batch,
            $offset,
            array(
                array(
                    'key' => SYNC_META_KEY,
                    'value' => 'synced',
                    'compare' => '!=',
                ),
            )
        );
    }

    /**
     * Finds a batch of posts that have not been synchronized with Organic yet and publish their info
     *
     * Works in batches of 1000 to minimize load issues
     *
     * @param int $max_to_sync Number of posts to attempt to sync
     * @return int Number of posts synchronized
     * @throws Exception if posts have invalid published or modified dates
     */
    public function syncContent( $max_to_sync = 1000 ) : int {
        // First go through ones that have never been sync-ed
        $query = $this->buildQueryNeverSyncedPosts( $max_to_sync );
        $updated = $this->_syncPosts( $query->posts );

        // Cap our calls
        if ( $updated >= $max_to_sync ) {
            return $updated;
        }

        // If we are under the limit, find posts that have been recently updated
        $query = $this->buildQueryNewlyUnsyncedPosts( $max_to_sync - $updated );
        $this->_syncPosts( $query->posts );

        return $updated;
    }

    /**
     * Re-syncs all eligible posts
     *
     * @param int $batch
     * @param int $sleep_between
     * @return int Number of posts synchronized
     * @throws Exception if posts have invalid published or modified dates
     */
    public function fullResyncContent( $batch = 50, $offset = 0, $sleep_between = 0 ) : int {
        $updated = 0;

        while ( true ) {
            $query = $this->buildQuerySyncablePosts( $batch, $offset );
            $updated += $this->_syncPosts( $query->posts );
            $this->debug(
                'Organic Sync: SYNCING',
                [
                    'updated' => $updated,
                    'offset' => $offset,
                    'found_posts' => $query->found_posts,
                    'max_num_pages' => $query->max_num_pages,
                    'post_count' => $query->post_count,
                    'request' => $query->request,
                ]
            );

            if ( $query->post_count < $batch ) {
                break;
            }

            if ( $sleep_between > 0 ) {
                sleep( $sleep_between );
            }

            $offset += $batch;
        }

        return $updated;
    }

    /**
     * Pulls current Content Id Map and updates GAM Ids for articles
     */
    public function syncContentIdMap() {
        global $wpdb;

        $mapping = array();
        $stats = array(
            'deleted' => 0,
            'untouched' => 0,
            'skipped' => 0,
            'cleaned' => 0,
            'reassigned' => 0,
            'created' => 0,
            'total' => 0,
        );

        $first = 100; // batch size
        $skip = 0;
        $count = 0;

        // pull mapping of gamIds to externalIds
        while ( true ) {
            $id_map = $this->sdk->queryContentIdMap( $first, $skip );
            $total_objects = $id_map['pageInfo']['totalObjects'];
            foreach ( $id_map['edges'] as $edge ) {
                $mapping[ $edge['node']['gamId'] ] = $edge['node']['externalId'];
                $count++;
            }

            if ( $count >= $total_objects ) {
                break;
            }

            $skip += $first;
        }

        $should_skip = function ( $post_id, $gam_id, $prefix = 'Skipping' ) {
            $post = get_post( $post_id );
            if ( ! $post ) {
                $this->debug( $prefix . ' gamId(' . $gam_id . ') for ' . $post_id . ' - no such post' );
                return true;
            }
            if ( ! in_array( $post->post_type, $this->getPostTypes() ) ) {
                $this->debug( $prefix . ' gamId(' . $gam_id . ') for ' . $post_id . ' - not synchable type' );
                return true;
            }
            return false;
        };

        $pop_by_key = function ( &$mapping, $key ) {
            $value = $mapping[ $key ] ?? null;
            unset( $mapping[ $key ] );
            return $value;
        };

        // delete and reassign current gamIds
        $metas = $wpdb->get_results(
            $wpdb->prepare(
                "SELECT pm.meta_id AS id, pm.post_id, pm.meta_value AS gam_id
                FROM {$wpdb->postmeta} pm
                WHERE pm.meta_key = %s",
                GAM_ID_META_KEY
            )
        );
        $this->debug( 'Found mapped gamIds in DB: ' . count( $metas ) );
        foreach ( $metas as $meta ) {
            $external_id = $pop_by_key( $mapping, $meta->gam_id );

            if ( ! $external_id ) {
                // gamId was reassigned to different site or deleted
                $this->debug( 'Deleting gamId(' . $meta->gam_id . ') for ' . $meta->post_id );
                delete_meta( $meta->id );
                $stats['deleted']++;
                continue;
            }

            if ( $should_skip( $external_id, $meta->gam_id, 'Cleaning up' ) ) {
                // cleanup bogus data, only real `posts` should have gamId
                delete_meta( $meta->id );
                $stats['cleaned']++;
                continue;
            }

            if ( $external_id == $meta->post_id ) {
                // gamId still assigned to the same post
                $stats['untouched']++;
                continue;
            }

            // gamId was re-assgined to different post
            $this->debug( 'Re-assigning gamId(' . $meta->gam_id . ') from ' . $meta->post_id . ' to ' . $external_id );
            delete_meta( $meta->id );
            update_post_meta( $external_id, GAM_ID_META_KEY, $meta->gam_id );
            $stats['reassigned']++;
        }

        // set new gamIds
        foreach ( $mapping as $gam_id => $external_id ) {
            if ( $should_skip( $external_id, $gam_id ) ) {
                $stats['skipped']++;
                continue;
            }

            $this->debug( 'Setting gamId(' . $gam_id . ') for ' . $external_id );
            update_post_meta( $external_id, GAM_ID_META_KEY, $gam_id );
            $stats['created']++;
        }

        $stats['total'] = array_sum( $stats );

        return $stats;
    }

    public function syncAdConfig() {
        $config = $this->sdk->queryAdConfig();

        $this->debug( 'Got site domain: ' . $config['domain'] );
        $this->updateOption( 'organic::site_domain', $config['domain'], false );

        $this->debug( 'Got Ad Settings: ', $config['settings'] );
        $this->updateOption( 'organic::ad_settings', $config['settings'], false );

        $this->debug( 'Got Amp Config: ', $config['ampConfig'] );
        $this->updateOption( 'organic::ad_amp_config', $config['ampConfig'], false );

        $this->debug( 'Got Prefill Config: ', $config['prefillConfig'] );
        $this->updateOption( 'organic::ad_prefill_config', $config['prefillConfig'], false );

        $this->debug( 'Got FBIA Config: ', $config['fbiaConfig'] );
        $this->updateOption( 'organic::ad_fbia_config', $config['fbiaConfig'], false );

        return array(
            'updated' => true,
        );
    }

    public function syncAdsTxt() {
        $ads_txt_content = $this->sdk->queryAdsTxt();
        $old_ads_txt = $this->getAdsTxtManager()->get();

        // Make sure there was actually a change
        if ( $old_ads_txt == $ads_txt_content ) {
            return [
                'updated' => false,
                'cache_purged' => false,
            ];
        }

        // If there was a change then trigger the update
        $this->getAdsTxtManager()->update( $ads_txt_content );

        // and clear CDN (only Fastly supported so far)
        if (
            ! is_plugin_active( 'fastly/purgely.php' ) ||
            ! class_exists( 'Purgely_Purge' )
        ) {
            return [
                'updated' => true,
                'cache_purged' => false,
            ];
        }

        // This fails silently for now since we don't have much control over the user's config
        $purgely = new \Purgely_Purge();
        $purgely->purge( \Purgely_Purge::URL, get_home_url( null, '/ads.txt' ) );

        // Add in a hook that can be used to purge more complex caches
        do_action( 'organic_ads_txt_changed' );

        return [
            'updated' => true,
            'cache_purged' => true,
        ];
    }

    public function substituteTags( string $content ) : string {
        global $post;

        // Check to see if the plugin is even turned on
        $enabled = $this->getOption( 'organic::enabled' );
        if ( ! $enabled ) {
            return $content;
        }

        if ( ! $post || ! is_object( $post ) ) {
            return $content;
        }

        // check if we have a tracking tag for this post
        $tag = get_post_meta( $post->ID, 'organic_tag', true );
        if ( ! $tag ) {
            return $content;
        }

        return $content;
    }

    public function getAdsTxtManager() : AdsTxt {
        return $this->adsTxt;
    }

    /**
     * Check if we are configured for foreground synchronization.
     * This does not block background / cron based synchronization as well, but may make your saves slower for
     * the editors.
     *
     * @return bool
     */
    public function getContentForeground() : bool {
        return $this->contentForeground;
    }

    /**
     * Indicates if the plugin is configured to inject Featured Images into the RSS feed
     *
     * @return bool
     */
    public function getFeedImages() : bool {
        return $this->feedImages;
    }

    /**
     * @return string|null
     */
    public function getPixelId() {
        return $this->pixelId;
    }

    /**
     * @return string|null
     */
    public function getPixelPublishedUrl() {
        return $this->pixelPublishedUrl;
    }

    /**
     * @return string|null
     */
    public function getPixelTestingUrl() {
        return $this->pixelTestingUrl;
    }

    /**
     * @param int|null $pixelId
     */
    public function setPixelId( $pixelId ) {
        $this->pixelId = $pixelId;
    }

    /**
     * @param string|null $pixelPublishedUrl
     */
    public function setPixelPublishedUrl( $pixelPublishedUrl ) {
        $this->pixelPublishedUrl = $pixelPublishedUrl;
    }

    /**
     * @param string|null $pixelTestingUrl
     */
    public function setPixelTestingUrl( $pixelTestingUrl ) {
        $this->pixelTestingUrl = $pixelTestingUrl;
    }

    /**
     * @return string|null
     */
    public function getSiteId() {
        return $this->siteId;
    }

    /**
     * @return string|null
     */
    public function getSitePublicDomain() {
        return $this->sitePublicDomain;
    }

    /**
     * @return string|null
     */
    public function getSiteOrganicDomain() {
        return $this->siteOrganicDomain;
    }

    /**
     * @return string|null SDK Key (if set)
     */
    public function getSdkKey() {
        return $this->sdkKey;
    }

    /**
     * @return string|null
     */
    public function getOrganicPixelTestValue() {
        return $this->organicPixelTestValue;
    }

    /**
     * @return int
     */
    public function getOrganicPixelTestPercent(): int {
        return $this->organicPixelTestPercent;
    }

    public static function captureException( \Exception $e ) {
        if ( function_exists( '\Sentry\captureException' ) ) {
            \Sentry\captureException( $e );
            return;
        }

        error_log( $e->getMessage() );
    }

    public function loadCampaignsAssets() {
        if ( $this->isCampaignsAppEnabled() ) {
            try {
                return $this->sdk->queryAssets();
            } catch ( \Exception $e ) {
                $this::captureException( $e );
                return [];
            }
        }
        return [];
    }

    public function assignContentCampaignAsset( $post_id, $campaign_asset_guid ) {
        if ( $this->isCampaignsAppEnabled() ) {
            $post = get_post( $post_id );
            if ( $post == null || $post->post_type != 'post' ) {
                return;
            }
            if ( $campaign_asset_guid ) {
                update_post_meta( $post_id, CAMPAIGN_ASSET_META_KEY, $campaign_asset_guid );
            } else {
                delete_post_meta( $post_id, CAMPAIGN_ASSET_META_KEY );
            }
        }
    }

    public function log( string $level, string $message, array $context = [] ) {
        if ( ! class_exists( '\WP_CLI' ) ) {
            return;
        }

        if ( $context ) {
            $message = $message . ' | ' . json_encode( $context );
        }

        switch ( $level ) {
            case LogLevel::WARNING:
                return \WP_CLI::warning( $message );
            case LogLevel::INFO:
                return \WP_CLI::log( $message );
            case LogLevel::DEBUG:
                return \WP_CLI::debug( $message, 'organic' );
            default:
                $this->warning( 'Unknown log-level', [ 'level' => $level ] );
                $this->info( $message, $context );
                return;
        }
    }

    public function warning( string $message, array $context = [] ) {
        $this->log( LogLevel::WARNING, $message, $context );
    }

    public function info( string $message, array $context = [] ) {
        $this->log( LogLevel::INFO, $message, $context );
    }

    public function debug( string $message, array $context = [] ) {
        $this->log( LogLevel::DEBUG, $message, $context );
    }

<<<<<<< HEAD
=======
    public function getSdkVersion() {
        return $this->getOption( 'organic::sdk_version', $this->sdk::SDK_V1 );
    }

>>>>>>> 0b46f2a0
    public function getPlatformUrl() {
        $organic_app_url = getenv( 'ORGANIC_PLATFORM_URL' );
        if ( ! $organic_app_url ) {
            $organic_app_url = self::DEFAULT_PLATFORM_URL;
        }
        return $organic_app_url;
    }
}<|MERGE_RESOLUTION|>--- conflicted
+++ resolved
@@ -404,16 +404,7 @@
      * @return bool
     */
     public function isAffiliateAppEnabled() {
-<<<<<<< HEAD
-        // TODO rkashapov: eventually enable on production
-        // Temporary disable affiliate features on production
-        if ( getenv( 'WP_ENV' ) == 'production' ) {
-            return false;
-        }
-        return $this->isEnabled() && $this->affiliateEnabled;
-=======
         return $this->isEnabled() && $this->getSdkVersion() == $this->sdk::SDK_V2 && $this->affiliateEnabled;
->>>>>>> 0b46f2a0
     }
 
     /**
@@ -1492,13 +1483,10 @@
         $this->log( LogLevel::DEBUG, $message, $context );
     }
 
-<<<<<<< HEAD
-=======
     public function getSdkVersion() {
         return $this->getOption( 'organic::sdk_version', $this->sdk::SDK_V1 );
     }
 
->>>>>>> 0b46f2a0
     public function getPlatformUrl() {
         $organic_app_url = getenv( 'ORGANIC_PLATFORM_URL' );
         if ( ! $organic_app_url ) {
