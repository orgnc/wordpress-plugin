<?php

namespace Organic;

use DateTime;
use Organic\SDK\OrganicSdk;
use Exception;
use WP_Query;

use function \get_user_by;
use function Sentry\captureException;

const CAMPAIGN_ASSET_META_KEY = 'empire_campaign_asset_guid';
const GAM_ID_META_KEY = 'empire_gam_id';
const SYNC_META_KEY = 'empire_sync';


/**
 * Client Plugin for the Organic Platform
 */
class Organic {

<<<<<<< HEAD
    public const DEFAULT_PLATFORM_URL = 'https://app.organic.ly';
=======
    const DEFAULT_PLATFORM_URL = 'https://app.organic.ly';
>>>>>>> 3fafaeba

    private $isEnabled = false;

    /**
     * @var AdsTxt
     */
    private $adsTxt;

    /**
     * @var string Which CMP are we using, '', 'built-in' or 'one-trust'
     */
    private $cmp;

    /**
     * @var bool If we should be showing the Playspace player
     */
    private $connatixEnabled;

    /**
     * @var string Player ID to use for Playspace ads
     */
    private $connatixPlayspaceId;

    /**
     * @var int % of traffic to send to Organic SDK instead of Organic Pixel
     */
    private $organicPixelTestPercent = 0;

    /**
     * @var string|null Name of the split test to use (must be tied to GAM value in 'tests' key)
     */
    private $organicPixelTestValue = null;

    /**
     * @var string Organic environment
     */
    private $environment = 'PRODUCTION';

    /**
     * @var string UUID of the One Trust property that we are pulling if One Trust is set as the CMP
     */
    private $oneTrustId = '';

    /**
     * External ID of the pixel selected to inject on this site
     *
     * @var string|null
     */
    private $pixelId = null;

    /**
     * URL of the published version of the pixel
     *
     * @var string|null
     */
    private $pixelPublishedUrl;

    /**
     * URL of the testing version of the pixel
     *
     * @var string|null
     */
    private $pixelTestingUrl;

    /**
     * New Organic SDK
     *
     * @var OrganicSdk
     */
    public $sdk;

    /**
     * @var string|null API key for Organic
     */
    private $sdkKey;

    /**
     * @var string Site ID from Organic
     */
    private $siteId;

    /**
     * @var string Site Public Domain, e.g. organic.example.com
     */
    private $sitePublicDomain;

    /**
     * @var string Site Organic Domain, e.g. example-com.organicly.io
     */
    private $siteOrganicDomain;

    /**
     * @var array Configuration for AMP
     */
    private $ampConfig = null;

    /**
     * @var array Configuration for Prefill
     */
    private $prefillConfig = null;

    /**
     * @var AdsConfig Configuration for Ads
     */
    private $adsConfig = null;

    /**
     * @var FbiaConfig Configuration for FBIA
     */
    private $fbiaConfig = null;

    /**
     * List of Post Types that we are synchronizing with Organic Platform
     *
     * @var string[]
     */
    private $postTypes;

    /**
     * @var bool If Organic App is enabled in the Platform
     */
    private $campaignsEnabled = false;

    /**
     * @var bool If Organic App is enabled in the Platform
     */
    private $affiliateEnabled = false;

    private static $instance = null;

    /**
     * Main purpose is to allow access to the plugin instance from the `wp shell`:
     *  >>> $organic = Organic\Organic::getInstance()
     *  => Organic\Organic {#1829
     *       +sdk: Organic\SDK\OrganicSdk {#1830},
     *       +"siteDomain": "domino.com",
     *       +"ampAdsEnabled": "1",
     *       +"injectAdsConfig": "1",
     *       +"adSlotsPrefillEnabled": "1",
     *     }
     */
    public static function getInstance(): Organic {
        return static::$instance;
    }

    /**
     * Create the Organic plugin ecosystem
     *
     * @param $environment string PRODUCTION or DEVELOPMENT
     */
    public function __construct( string $environment ) {
        $this->environment = $environment;
        static::$instance = $this;
    }

    /**
     * Context-Aware Translator to wrap __()
     *
     * If running in "TEST" environment, then this short circuits to return the $text.
     *
     * @param $text
     * @param $domain
     * @return mixed
     */
    public function t( $text ) {
        if ( $this->getEnvironment() == 'TEST' ) {
            return $text;
        } else {
            return __( $text, 'organic' );
        }
    }

    public function getEnvironment() {
        return $this->environment;
    }

    /**
     * Safe wrapper for Wordpress $this->getOption call
     *
     * Supports transitional backward compatibility with the name change to Organic.
     *
     * @param $name
     * @return void
     */
    public function getOption( $name, $default = false ) {
        if ( function_exists( 'get_option' ) ) {
            $result = get_option( $name );

            // Fallback to old version if it exists instead
            if ( ! $result ) {
                $result = get_option( str_replace( 'organic::', 'empire::', $name ), $default );
            }
            return $result;
        } else {
            return $default;
        }
    }

    /**
     * Safe wrapper for Wordpress update_option call.
     *
     * Supports transitional backward compatibility with the name change to Organic.
     *
     * @param $name
     * @param $value
     * @param bool $autoload
     * @return void
     */
    public function updateOption( $name, $value, $autoload = false ) {
        if ( function_exists( 'update_option' ) ) {
            // Update old value as well for backward compatibility
            update_option( str_replace( 'organic::', 'empire::', $name ), $value, $autoload );

            return update_option( $name, $value, $autoload );
        } else {
            return null;
        }
    }

    /**
     * Sets up config options for our operational context
     * @param $apiUrl string|null
     * @param string|null $cdnUrl
     */
    public function init( $apiUrl = null, $cdnUrl = null ) {
        $this->sdkKey = $this->getOption( 'organic::sdk_key' );
        $this->siteId = $this->getOption( 'organic::site_id' );
        $this->sitePublicDomain = $this->getOption( 'organic::public_domain' );
        $this->siteOrganicDomain = $this->getOption( 'organic::organic_domain' );
        $this->siteDomain = $this->getOption( 'organic::site_domain' );
        $this->sdk = new OrganicSdk( $this->siteId, $this->sdkKey, $apiUrl, $cdnUrl );

        $this->adsTxt = new AdsTxt( $this );

        $this->isEnabled = $this->getOption( 'organic::enabled' );
        $this->ampAdsEnabled = $this->getOption( 'organic::amp_ads_enabled' );
        $this->injectAdsConfig = $this->getOption( 'organic::inject_ads_config' );
        $this->adSlotsPrefillEnabled = $this->getOption( 'organic::ad_slots_prefill_enabled' );
        $this->cmp = $this->getOption( 'organic::cmp' );
        $this->oneTrustId = $this->getOption( 'organic::one_trust_id' );
        $this->organicPixelTestPercent = intval( $this->getOption( 'organic::percent_test' ) );
        $this->organicPixelTestValue = $this->getOption( 'organic::test_value' );

        $this->connatixEnabled = $this->getOption( 'organic::connatix_enabled' );
        $this->connatixPlayspaceId = $this->getOption( 'organic::connatix_playspace_id' );

        $this->pixelId = $this->getOption( 'organic::pixel_id' );
        $this->pixelPublishedUrl = $this->getOption( 'organic::pixel_published_url' );
        $this->pixelTestingUrl = $this->getOption( 'organic::pixel_testing_url' );

        $this->postTypes = $this->getOption( 'organic::post_types', [ 'post', 'page' ] );

        $this->campaignsEnabled = $this->getOption( 'organic::campaigns_enabled' );

        $this->affiliateEnabled = $this->getOption( 'organic::affiliate_enabled' );

        /* Load up our sub-page configs */
        new AdminSettings( $this );
        new CCPAPage( $this );
        new AdsTxt( $this );
        new PageInjection( $this );
        new ContentSyncCommand( $this );
        new ContentIdMapSyncCommand( $this );
        new AdConfigSyncCommand( $this );
        new AdsTxtSyncCommand( $this );

        // Set up our GraphQL hooks to expose settings
        $graphql = new GraphQL( $this );
        $graphql->init();

        // Set up affiliate app
        if ( $this->isAffiliateAppEnabled() ) {
            new Affiliate( $this );
        }
    }

    /**
     * Returns true if Organic integration is Enabled
     *
     * @return bool
     */
    public function isEnabled() : bool {
        return $this->isEnabled;
    }

    /**
     * Returns true if we are supposed to hide the footer links and URL injection for
     * consent management (e.g. if it is being handled by a 3rd party like One Trust)
     *
     * @return bool
     */
    public function getCmp() : bool {
        return $this->cmp;
    }

    /**
     * Post types that we synchronize with Organic Platform
     *
     * @return string[]
     */
    public function getPostTypes() {
        return $this->postTypes;
    }

    /**
     * Update the list of post types we synchronize and inject ads on
     */
    public function setPostTypes( $types ) {
        $this->postTypes = $types;
    }

    /**
     * Checks if we should be using the Built In CMP
     *
     * @return bool
     */
    public function useCmpBuiltIn() : bool {
        return $this->isEnabled() && $this->cmp == 'built-in';
    }

    /**
     * Checks if we are using One Trust
     */
    public function useCmpOneTrust() : bool {
        return $this->isEnabled() && $this->cmp === 'one-trust' && $this->getOneTrustId();
    }

    /**
     * Check if the Connatix Playspace player is configured and enabled
     *
     * @return bool
     */
    public function useConnatix() : bool {
        return $this->isEnabled() && $this->connatixEnabled && $this->connatixPlayspaceId;
    }

    /**
     * Get the Player ID for the Connatix Playspace player
     *
     * @return string
     */
    public function getConnatixPlayspaceId() : string {
        return $this->connatixPlayspaceId;
    }

    /**
     * Get the Site ID for the One Trust code injection
     *
     * @return string
     */
    public function getOneTrustId() {
        return $this->oneTrustId;
    }

    /**
     * Returns if Campaigns app is enabled
     *
     * @return bool
     */
    public function isCampaignsAppEnabled() {
        return $this->isEnabled() && $this->campaignsEnabled;
    }

    /**
     * Returns if Affiliate app is enabled
     *
     * @return bool
    */
    public function isAffiliateAppEnabled() {
        // TODO rkashapov: eventually enable on production
        // Temporary disable affiliate features on production
        if ( getenv( 'WP_ENV' ) == 'production' ) {
            return false;
        }
        return $this->isEnabled() && $this->affiliateEnabled;
    }

    /**
     * Check if the AMP Ads are configured and enabled
     *
     * @return bool
     */
    public function useAmpAds() : bool {
        return $this->isEnabled() && $this->ampAdsEnabled;
    }

    public function useInjectedAdsConfig() : bool {
        return $this->isEnabled() && $this->injectAdsConfig;
    }

    public function useAdsSlotsPrefill() : bool {
        return $this->isEnabled() && $this->adSlotsPrefillEnabled;
    }

    /**
     * @param $content string|null
     * @return bool|int
     */
    public function eligibleForAds( $content = null ) {
        global $wp_query;

        if ( is_admin() || wp_doing_ajax() ) {
            return false;
        }

        $post = get_post();

        if ( ! (
            $wp_query->is_home ||
            $wp_query->is_category ||
            $wp_query->is_tag ||
            $wp_query->is_tax ||
            $wp_query->is_archive ||
            $wp_query->is_search ||
            ( $post && in_array( $post->post_type, $this->getPostTypes() ) )
        ) ) {
            return false;
        }

        if ( is_string( $content ) ) {
            // Additional check that this is HTML if content blob was provided
            return preg_match( '/<\/html>/i', $content );
        }

        return true;
    }

    public function getAmpConfig() : AmpConfig {
        if ( ! empty( $this->ampConfig ) ) {
            return $this->ampConfig;
        }

        $rawAmpConfig = $this->getOption( 'organic::ad_amp_config', [] );
        $this->ampConfig = new AmpConfig( $rawAmpConfig );

        return $this->ampConfig;
    }

    public function getPrefillConfig() : PrefillConfig {
        if ( ! empty( $this->prefillConfig ) ) {
            return $this->prefillConfig;
        }

        $rawPrefillConfig = $this->getOption( 'organic::ad_prefill_config', [] );
        $this->prefillConfig = new PrefillConfig( $rawPrefillConfig );

        return $this->prefillConfig;
    }

    public function getFbiaConfig() : FbiaConfig {
        if ( ! empty( $this->fbiaConfig ) ) {
            return $this->fbiaConfig;
        }

        $raw = (array) $this->getOption( 'organic::ad_fbia_config', [] );
        $this->fbiaConfig = new FbiaConfig( $raw );

        return $this->fbiaConfig;
    }

    public function getAdsConfig() : AdsConfig {
        if ( ! empty( $this->adsConfig ) ) {
            return $this->adsConfig;
        }

        $rawAdsConfig = $this->getOption( 'organic::ad_settings', [] );
        $this->adsConfig = new AdsConfig( $rawAdsConfig );

        return $this->adsConfig;
    }

    public function getCurrentUrl() {
        $protocol = is_ssl() ? 'https://' : 'http://';
        return $protocol . $_SERVER['HTTP_HOST'] . $_SERVER['REQUEST_URI'];
    }

    public function getKeywordsFor( $postId ) {
        $keywords = get_the_tags( $postId );

        if ( $keywords && is_array( $keywords ) ) {
            return array_map(
                function( $tag ) {
                    return $tag->slug;
                },
                $keywords
            );
        }
        return [];
    }

    public function getCategoryForCurrentPage() {
        if ( is_single() ) {
            $id = esc_html( get_the_ID() );
            $category = $this->getArticlePrimaryCategory( $id );
            if ( $category && isset( $category['primary_category'] ) ) {
                return $category['primary_category']['obj'] ?? null;
            } else {
                return null;
            }
        } else if ( is_category() ) {
            return get_queried_object();
        } else {
            return null;
        }
    }

    public function getTargeting() {
        $post = get_post();

        $url = $this->getCurrentUrl();
        $keywords = $this->getKeywordsFor( $post->ID );
        $category = $this->getCategoryForCurrentPage();

        $id = '';
        $gamId = '';
        if ( is_single() ) {
            $id = esc_html( get_the_ID() );
            $gamId = get_post_meta( $id, GAM_ID_META_KEY, true );
        } else if ( is_category() ) {
            $id = 'channel-' . $category->slug;
        } else if ( is_page() ) {
            $id = 'page-' . $post->post_name;
        }
        $gamPageId = $gamId ? $gamId : $id;
        $gamExternalId = $id;

        return [
            'siteDomain' => $this->siteDomain,
            'url' => $url,
            'keywords' => $keywords,
            'category' => $category,
            'gamPageId' => $gamPageId,
            'gamExternalId' => $gamExternalId,
        ];
    }

    /**
     * Get the article's primary category/all categories
     *
     * Uses Yoast SEO primary if it set, otherwise uses the first category
     *
     * @param $article_id
     * @param string $term
     * @param false $return_all_categories
     * @return array
     */
    public function getArticlePrimaryCategory(
        $article_id,
        $term = 'category',
        $return_all_categories = false
    ) {
        $result = array();

        if ( class_exists( '\WPSEO_Primary_Term' ) ) {
            // Show Primary category by Yoast if it is enabled & set
            $wpseo_primary_term = new \WPSEO_Primary_Term( $term, $article_id );
            $primary_term = get_term( $wpseo_primary_term->get_primary_term() );

            if ( ! is_wp_error( $primary_term ) ) {
                $result['primary_category'] = array(
                    'obj' => $primary_term,
                    'link' => get_term_link( $primary_term ),
                );
            }
        }

        if ( empty( $result['primary_category'] ) || $return_all_categories ) {
            $categories_list = get_the_terms( $article_id, $term );
            if ( empty( $return['primary_category'] ) && ! empty( $categories_list ) ) {
                $last_category = end( $categories_list );
                $result['primary_category'] = array(
                    'obj' => $last_category,
                    'link' => get_term_link( $last_category ),
                );  //get the first category
            }
            if ( $return_all_categories ) {
                $result['all_categories'] = array();

                array_pop( $categories_list );
                if ( ! empty( $categories_list ) ) {
                    foreach ( $categories_list as &$category ) {
                        $result['all_categories'][] = array(
                            'obj' => $category,
                            'link' => get_term_link( $category ),
                        );
                    }
                }
            }
        }

        return $result;
    }

    /**
     * Checks if post is eligible for sync
     *
     * @param $post
     */
    public function isPostEligibleForSync( $post ) {
        // sync only real 'posts' not revisions or attachments
        if ( ! in_array( $post->post_type, $this->getPostTypes() ) ) {
            return false;
        }

        // sync only published posts
        if ( $post->post_status != 'publish' ) {
            return false;
        }

        // post should have at least title
        if ( ! $post->post_title ) {
            return false;
        }

        return true;
    }

    /**
     * Synchronizes a single Post to Organic
     *
     * @param $post
     * @return void|null
     */
    public function syncPost( $post ) {
        if ( ! $this->isPostEligibleForSync( $post ) ) {
            $this->debug(
                'Organic Sync: SKIPPED',
                [
                    'post_id' => $post->ID,
                    'post_type' => $post->post_title,
                    'post_status' => $post->post_status,
                    'post_title' => $post->post_title,
                ]
            );
            return null;
        }

        $canonical = get_permalink( $post->ID );

        # In order to support non-standard post metadata, we have a filter for each attribute
        $external_id = \apply_filters( 'organic_post_id', $post->ID );
        $canonical = \apply_filters( 'organic_post_url', $canonical, $post->ID );
        $title = \htmlspecialchars_decode( $post->post_title );
        $title = \apply_filters( 'organic_post_title', $title, $post->ID );
        $subtitle = \htmlspecialchars_decode( $post->post_subtitle );
        $subtitle = \apply_filters( 'organic_post_subtitle', $subtitle, $post->ID );
        $featured_image_url = \apply_filters( 'organic_post_featured_image_url', $post->post_featured_image_url, $post->ID );
        $template_name = \apply_filters( 'organic_post_template_name', $post->post_template_name, $post->ID );
        $sponsorship = \apply_filters( 'organic_post_sponsorship', $post->post_sponsorship, $post->ID );
        $content = \apply_filters( 'organic_post_content', $post->post_content, $post->ID );
        $is_published = \apply_filters( 'organic_post_is_published', $post->post_is_published, $post->ID );
        $published_date = \apply_filters( 'organic_post_publish_date', $post->post_date, $post->ID );
        $modified_date = \apply_filters( 'organic_post_modified_date', $post->post_modified, $post->ID );
        $campaign_asset_guid = null;
        if ( $this->isCampaignsAppEnabled() ) {
            $campaign_asset_guid = get_post_meta( $post->ID, CAMPAIGN_ASSET_META_KEY, true );
            if ( $campaign_asset_guid == '' ) {
                $campaign_asset_guid = null;
            }
        }

        $authors = array();

        // Assume the default Wordpress author structure
        if ( $post->post_author ) {
            $user = get_user_by( 'id', $post->post_author );
            if ( $user ) {
                $authors[] = array(
                    'externalId' => (string) $post->post_author,
                    'name' => $user->display_name,
                );
            }
        }
        $authors = \apply_filters( 'organic_post_authors', $authors, $post->ID );

        $categories = array();
        foreach ( wp_get_post_categories( $post->ID ) as $category_id ) {
            $category = get_category( $category_id );
            $categories[] = array(
                'externalId' => (string) $category->term_id,
                'name' => $category->name,
            );
        }

        $tags = array();
        foreach ( wp_get_post_tags( $post->ID ) as $tag_id ) {
            $tag = get_tag( $tag_id );
            $tags[] = array(
                'externalId' => (string) $tag->term_id,
                'name' => $tag->name,
            );
        }

        $third_party_integrations = array();
        if ( function_exists( 'wp_get_post_get_third_party_integrations' ) ) {
            foreach ( wp_get_post_get_third_party_integrations( $post->ID ) as $third_party_integration_id ) {
                $third_party_integration = get_third_party_integration( $third_party_integration_id );
                $third_party_integrations[] = array(
                    'externalId' => (string) $third_party_integration->term_id,
                    'site_guid' => $third_party_integration->site_guid,
                    'has_google_analytics' => $third_party_integration->has_google_analytics,
                    'has_google_tag_manager' => $third_party_integration->has_google_tag_manager,
                    'has_facebook_targeting_pixel' => $third_party_integration->has_facebook_targeting_pixel,
                    'has_google_ads_targeting_pixel' => $third_party_integration->has_google_ads_targeting_pixel,
                    'has_openweb' => $third_party_integration->has_openweb,
                );
            }
        }
        $third_party_integrations =
            \apply_filters( 'organic_post_third_party_integrations', $third_party_integrations, $post->ID );

        $seo_schema_tags = array();
        if ( function_exists( 'wp_get_post_get_seo_schema_tags' ) ) {
            foreach ( wp_get_post_get_seo_schema_tags( $post->ID ) as $seo_schema_tag_id ) {
                $seo_schema_tag = get_seo_schema_tag( $seo_schema_tag_id );
                $seo_schema_tags[] = array(
                    'externalId' => (string) $seo_schema_tag->term_id,
                    'site_guid' => $seo_schema_tag->site_guid,
                    'schema_type' => (string) $seo_schema_tag->schema_type,
                    'schema_content' => (string) $seo_schema_tag->schema_content,
                );
            }
        }
        $seo_schema_tags =
            \apply_filters( 'organic_post_seo_schema_tags', $seo_schema_tags, $post->ID );

        $seo_data = array();
        if ( function_exists( 'wp_get_post_get_seo_data' ) ) {
            foreach ( wp_get_post_get_seo_data( $post->ID ) as $seo_datapoint_id ) {
                $seo_datapoint = get_seo_datapoint( $seo_datapoint_id );
                $seo_data[] = array(
                    'externalId' => (string) $seo_datapoint->term_id,
                    'site_guid' => $seo_datapoint->site_guid,
                    'seo_title' => (string) $seo_datapoint->seo_title,
                    'seo_description' => (string) $seo_datapoint->seo_description,
                    'seo_image_url' => (string) $seo_datapoint->seo_image_url,
                );
            }
        }
        $seo_data = \apply_filters( 'organic_post_seo_data', $seo_data, $post->ID );

        $custom_metadata = array();
        if ( function_exists( 'wp_get_post_get_custom_metadata' ) ) {
            foreach ( wp_get_post_get_custom_metadata( $post->ID ) as $custom_metadatapoint_id ) {
                $custom_metadatapoint = get_custom_metadatapoint( $custom_metadatapoint_id );
                $custom_metadata[] = array(
                    'externalId' => (string) $custom_metadatapoint->term_id,
                    'site_guid' => $custom_metadatapoint->site_guid,
                    'twitter_meta' => (string) $custom_metadatapoint->twitter_meta,
                    'opengraph_meta' => (string) $custom_metadatapoint->opengraph_meta,
                );
            }
        }
        $custom_metadata = \apply_filters( 'organic_post_custom_metadata', $custom_metadata, $post->ID );

        $meta_tags = array();
        if ( function_exists( 'wp_get_post_get_meta_tag' ) ) {
            foreach ( wp_get_post_get_meta_tag( $post->ID ) as $meta_tag_id ) {
                $meta_tag = get_meta_tag( $meta_tag_id );
                $meta_tags[] = array(
                    'externalId' => (string) $meta_tag->term_id,
                    'site_guid' => $meta_tag->site_guid,
                    'schema_type' => (string) $meta_tag->schema_type,
                    'schema_content' => (string) $meta_tag->schema_content,
                );
            }
        }
        $meta_tags = \apply_filters( 'organic_post_meta_tags', $meta_tags, $post->ID );

        $rich_content_images = array();
        if ( function_exists( 'wp_get_post_get_rich_content_image' ) ) {
            foreach ( wp_get_post_get_rich_content_image( $post->ID ) as $rich_content_image_id ) {
                $rich_content_image = get_rich_content_image( $rich_content_image_id );
                $rich_content_images[] = array(
                    'externalId' => (string) $rich_content_image->term_id,
                    'site_guid' => $rich_content_image->site_guid,
                    'image_url' => (string) $rich_content_image->image_url,
                );
            }
        }
        $rich_content_images = \apply_filters( 'organic_post_rich_content_images', $rich_content_images, $post->ID );

        $rich_content_videos = array();
        if ( function_exists( 'wp_get_post_get_rich_content_video' ) ) {
            foreach ( wp_get_post_get_rich_content_video( $post->ID ) as $rich_content_video_id ) {
                $rich_content_video = get_rich_content_video( $rich_content_video_id );
                $rich_content_videos[] = array(
                    'externalId' => (string) $rich_content_video->term_id,
                    'site_guid' => $rich_content_video->site_guid,
                    'image_url' => (string) $rich_content_video->video_url,
                );
            }
        }
        $rich_content_videos = \apply_filters( 'organic_post_rich_content_videos', $rich_content_videos, $post->ID );

        $rich_content_embeds = array();
        if ( function_exists( 'wp_get_post_get_rich_content_embed' ) ) {
            foreach ( wp_get_post_get_rich_content_embed( $post->ID ) as $rich_content_embed_id ) {
                $rich_content_embed = get_rich_content_embed( $rich_content_embed_id );
                $rich_content_embeds[] = array(
                    'externalId' => (string) $rich_content_embed->term_id,
                    'site_guid' => $rich_content_embed->site_guid,
                    'image_url' => (string) $rich_content_embed->embed_url,
                );
            }
        }
        $rich_content_embeds = \apply_filters( 'organic_post_rich_content_embeds', $rich_content_embeds, $post->ID );

        try {
            $result = $this->sdk->contentCreateOrUpdate(
                $external_id,
                $canonical,
                $title,
                $subtitle,
                $featured_image_url,
                $template_name,
                $sponsorship,
                $is_published,
                new DateTime( $published_date ),
                new DateTime( $modified_date ),
                $content,
                $authors,
                $categories,
                $tags,
                $third_party_integrations,
                $seo_schema_tags,
                $seo_data,
                $custom_metadata,
                $meta_tags,
                $rich_content_images,
                $rich_content_videos,
                $rich_content_embeds,
                $campaign_asset_guid
            );
        } catch ( \Exception $e ) {
            // We should manually let Sentry know about this, since theoretically the API
            // shouldn't error out here.
            $this::captureException( $e );
            $this->warning(
                'Organic Sync: ERROR',
                [
                    'external_id' => $external_id,
                    'url' => $canonical,
                ]
            );

            // Either way, don't disrupt the CMS operations about it
            return null;
        }
        $this->debug(
            'Organic Sync: SUCCESS',
            [
                'external_id' => $external_id,
                'url' => $canonical,
            ]
        );

        if ( $result['gamId'] ) {
            update_post_meta( $post->ID, GAM_ID_META_KEY, $result['gamId'] );
        } else {
            delete_post_meta( $post->ID, GAM_ID_META_KEY );
        }

        // Mark the post as synchronized to exclude from the next batch
        update_post_meta( $post->ID, SYNC_META_KEY, 'synced' );
    }

    /**
     * Helper function to actually execute sync calls to Organic Platform for posts
     *
     * @param $posts
     * @return int # of posts sync-ed
     * @throws Exception
     */
    private function _syncPosts( $posts ) {
        $updated = 0;
        foreach ( $posts as $post ) {
            $this->syncPost( $post );
            $updated++;
        }

        return $updated;
    }

    /**
     * Build a query that looks at all posts that we want to keep in sync with Organic
     *
     * @param int $batch
     * @param int $offset
     * @param array|null $meta
     * @return WP_Query
     */
    public function buildQuerySyncablePosts( $batch = 1000, $offset = 0, $meta = null ) {
        $args = array(
            'post_type' => $this->getPostTypes(),
            'post_status' => 'publish',
            'posts_per_page' => $batch,
            'offset' => $offset,
            'orderby' => 'ID',
            'order' => 'ASC',
        );

        if ( ! empty( $meta ) ) {
            $args['meta_query'] = $meta;
        }

        return new WP_Query( $args );
    }

    /**
     * Build a query that can find the posts that have never been synced to Organic
     *
     * @param int $batch # of posts per page
     * @param int $offset
     * @return WP_Query
     */
    public function buildQueryNeverSyncedPosts( $batch = 1000, $offset = 0 ) {
        return $this->buildQuerySyncablePosts(
            $batch,
            $offset,
            array(
                array(
                    'key' => SYNC_META_KEY,
                    'compare' => 'NOT EXISTS',
                ),
            )
        );
    }

    /**
     * Build a query that can find the posts that have been synced before but have changed
     *
     * @param int $batch # of posts per page
     * @param int $offset
     * @return WP_Query
     */
    public function buildQueryNewlyUnsyncedPosts( $batch = 1000, $offset = 0 ) {
        return $this->buildQuerySyncablePosts(
            $batch,
            $offset,
            array(
                array(
                    'key' => SYNC_META_KEY,
                    'value' => 'synced',
                    'compare' => '!=',
                ),
            )
        );
    }

    /**
     * Finds a batch of posts that have not been synchronized with Organic yet and publish their info
     *
     * Works in batches of 1000 to minimize load issues
     *
     * @param int $max_to_sync Number of posts to attempt to sync
     * @return int Number of posts synchronized
     * @throws Exception if posts have invalid published or modified dates
     */
    public function syncContent( $max_to_sync = 1000 ) : int {
        // First go through ones that have never been sync-ed
        $query = $this->buildQueryNeverSyncedPosts( $max_to_sync );
        $updated = $this->_syncPosts( $query->posts );

        // Cap our calls
        if ( $updated >= $max_to_sync ) {
            return $updated;
        }

        // If we are under the limit, find posts that have been recently updated
        $query = $this->buildQueryNewlyUnsyncedPosts( $max_to_sync - $updated );
        $this->_syncPosts( $query->posts );

        return $updated;
    }

    /**
     * Re-syncs all eligible posts
     *
     * @param int $batch
     * @param int $sleep_between
     * @return int Number of posts synchronized
     * @throws Exception if posts have invalid published or modified dates
     */
    public function fullResyncContent( $batch = 50, $offset = 0, $sleep_between = 0 ) : int {
        $updated = 0;

        while ( true ) {
            $query = $this->buildQuerySyncablePosts( $batch, $offset );
            $updated += $this->_syncPosts( $query->posts );
            $this->debug(
                'Organic Sync: SYNCING',
                [
                    'updated' => $updated,
                    'offset' => $offset,
                    'found_posts' => $query->found_posts,
                    'max_num_pages' => $query->max_num_pages,
                    'post_count' => $query->post_count,
                    'request' => $query->request,
                ]
            );

            if ( $query->post_count < $batch ) {
                break;
            }

            if ( $sleep_between > 0 ) {
                sleep( $sleep_between );
            }

            $offset += $batch;
        }

        return $updated;
    }

    /**
     * Pulls current Content Id Map and updates GAM Ids for articles
     */
    public function syncContentIdMap() {
        global $wpdb;

        $mapping = array();
        $stats = array(
            'deleted' => 0,
            'untouched' => 0,
            'skipped' => 0,
            'cleaned' => 0,
            'reassigned' => 0,
            'created' => 0,
            'total' => 0,
        );

        $first = 100; // batch size
        $skip = 0;
        $count = 0;

        // pull mapping of gamIds to externalIds
        while ( true ) {
            $id_map = $this->sdk->queryContentIdMap( $first, $skip );
            $total_objects = $id_map['pageInfo']['totalObjects'];
            foreach ( $id_map['edges'] as $edge ) {
                $mapping[ $edge['node']['gamId'] ] = $edge['node']['externalId'];
                $count++;
            }

            if ( $count >= $total_objects ) {
                break;
            }

            $skip += $first;
        }

        $should_skip = function ( $post_id, $gam_id, $prefix = 'Skipping' ) {
            $post = get_post( $post_id );
            if ( ! $post ) {
                $this->debug( $prefix . ' gamId(' . $gam_id . ') for ' . $post_id . ' - no such post' );
                return true;
            }
            if ( ! in_array( $post->post_type, $this->getPostTypes() ) ) {
                $this->debug( $prefix . ' gamId(' . $gam_id . ') for ' . $post_id . ' - not synchable type' );
                return true;
            }
            return false;
        };

        $pop_by_key = function ( &$mapping, $key ) {
            $value = $mapping[ $key ] ?? null;
            unset( $mapping[ $key ] );
            return $value;
        };

        // delete and reassign current gamIds
        $metas = $wpdb->get_results(
            $wpdb->prepare(
                "SELECT pm.meta_id AS id, pm.post_id, pm.meta_value AS gam_id
                FROM {$wpdb->postmeta} pm
                WHERE pm.meta_key = %s",
                GAM_ID_META_KEY
            )
        );
        $this->debug( 'Found mapped gamIds in DB: ' . count( $metas ) );
        foreach ( $metas as $meta ) {
            $external_id = $pop_by_key( $mapping, $meta->gam_id );

            if ( ! $external_id ) {
                // gamId was reassigned to different site or deleted
                $this->debug( 'Deleting gamId(' . $meta->gam_id . ') for ' . $meta->post_id );
                delete_meta( $meta->id );
                $stats['deleted']++;
                continue;
            }

            if ( $should_skip( $external_id, $meta->gam_id, 'Cleaning up' ) ) {
                // cleanup bogus data, only real `posts` should have gamId
                delete_meta( $meta->id );
                $stats['cleaned']++;
                continue;
            }

            if ( $external_id == $meta->post_id ) {
                // gamId still assigned to the same post
                $stats['untouched']++;
                continue;
            }

            // gamId was re-assgined to different post
            $this->debug( 'Re-assigning gamId(' . $meta->gam_id . ') from ' . $meta->post_id . ' to ' . $external_id );
            delete_meta( $meta->id );
            update_post_meta( $external_id, GAM_ID_META_KEY, $meta->gam_id );
            $stats['reassigned']++;
        }

        // set new gamIds
        foreach ( $mapping as $gam_id => $external_id ) {
            if ( $should_skip( $external_id, $gam_id ) ) {
                $stats['skipped']++;
                continue;
            }

            $this->debug( 'Setting gamId(' . $gam_id . ') for ' . $external_id );
            update_post_meta( $external_id, GAM_ID_META_KEY, $gam_id );
            $stats['created']++;
        }

        $stats['total'] = array_sum( $stats );

        return $stats;
    }

    public function syncAdConfig() {
        $config = $this->sdk->queryAdConfig();

        $this->debug( 'Got site domain: ' . $config['domain'] );
        $this->updateOption( 'organic::site_domain', $config['domain'], false );

        $this->debug( 'Got Ad Settings: ', $config['settings'] );
        $this->updateOption( 'organic::ad_settings', $config['settings'], false );

        $this->debug( 'Got Amp Config: ', $config['ampConfig'] );
        $this->updateOption( 'organic::ad_amp_config', $config['ampConfig'], false );

        $this->debug( 'Got Prefill Config: ', $config['prefillConfig'] );
        $this->updateOption( 'organic::ad_prefill_config', $config['prefillConfig'], false );

        $this->debug( 'Got FBIA Config: ', $config['fbiaConfig'] );
        $this->updateOption( 'organic::ad_fbia_config', $config['fbiaConfig'], false );

        return array(
            'updated' => true,
        );
    }

    public function syncAdsTxt() {
        $ads_txt_content = $this->sdk->queryAdsTxt();
        $old_ads_txt = $this->getAdsTxtManager()->get();

        // Make sure there was actually a change
        if ( $old_ads_txt == $ads_txt_content ) {
            return [
                'updated' => false,
                'cache_purged' => false,
            ];
        }

        // If there was a change then trigger the update
        $this->getAdsTxtManager()->update( $ads_txt_content );

        // and clear CDN (only Fastly supported so far)
        if (
            ! is_plugin_active( 'fastly/purgely.php' ) ||
            ! class_exists( 'Purgely_Purge' )
        ) {
            return [
                'updated' => true,
                'cache_purged' => false,
            ];
        }

        // This fails silently for now since we don't have much control over the user's config
        $purgely = new \Purgely_Purge();
        $purgely->purge( \Purgely_Purge::URL, get_home_url( null, '/ads.txt' ) );

        // Add in a hook that can be used to purge more complex caches
        do_action( 'organic_ads_txt_changed' );

        return [
            'updated' => true,
            'cache_purged' => true,
        ];
    }

    public function substituteTags( string $content ) : string {
        global $post;

        // Check to see if the plugin is even turned on
        $enabled = $this->getOption( 'organic::enabled' );
        if ( ! $enabled ) {
            return $content;
        }

        if ( ! $post || ! is_object( $post ) ) {
            return $content;
        }

        // check if we have a tracking tag for this post
        $tag = get_post_meta( $post->ID, 'organic_tag', true );
        if ( ! $tag ) {
            return $content;
        }

        return $content;
    }

    public function getAdsTxtManager() : AdsTxt {
        return $this->adsTxt;
    }

    /**
     * @return string|null
     */
    public function getPixelId() {
        return $this->pixelId;
    }

    /**
     * @return string|null
     */
    public function getPixelPublishedUrl() {
        return $this->pixelPublishedUrl;
    }

    /**
     * @return string|null
     */
    public function getPixelTestingUrl() {
        return $this->pixelTestingUrl;
    }

    /**
     * @param int|null $pixelId
     */
    public function setPixelId( $pixelId ) {
        $this->pixelId = $pixelId;
    }

    /**
     * @param string|null $pixelPublishedUrl
     */
    public function setPixelPublishedUrl( $pixelPublishedUrl ) {
        $this->pixelPublishedUrl = $pixelPublishedUrl;
    }

    /**
     * @param string|null $pixelTestingUrl
     */
    public function setPixelTestingUrl( $pixelTestingUrl ) {
        $this->pixelTestingUrl = $pixelTestingUrl;
    }

    /**
     * @return string|null
     */
    public function getSiteId() {
        return $this->siteId;
    }

    /**
     * @return string|null
     */
<<<<<<< HEAD
    public function getSitePublicDomain(): ?string {
=======
    public function getSitePublicDomain() {
>>>>>>> 3fafaeba
        return $this->sitePublicDomain;
    }

    /**
     * @return string|null
     */
<<<<<<< HEAD
    public function getSiteOrganicDomain(): ?string {
=======
    public function getSiteOrganicDomain() {
>>>>>>> 3fafaeba
        return $this->siteOrganicDomain;
    }

    /**
     * @return string|null SDK Key (if set)
     */
    public function getSdkKey() {
        return $this->sdkKey;
    }

    /**
     * @return string|null
     */
    public function getOrganicPixelTestValue() {
        return $this->organicPixelTestValue;
    }

    /**
     * @return int
     */
    public function getOrganicPixelTestPercent(): int {
        return $this->organicPixelTestPercent;
    }

    public static function captureException( \Exception $e ) {
        if ( function_exists( '\Sentry\captureException' ) ) {
            \Sentry\captureException( $e );
            return;
        }

        error_log( $e->getMessage() );
    }

    public function loadCampaignsAssets() {
        if ( $this->isCampaignsAppEnabled() ) {
            try {
                return $this->sdk->queryAssets();
            } catch ( \Exception $e ) {
                $this::captureException( $e );
                return [];
            }
        }
        return [];
    }

    public function assignContentCampaignAsset( $post_id, $campaign_asset_guid ) {
        if ( $this->isCampaignsAppEnabled() ) {
            $post = get_post( $post_id );
            if ( $post == null || $post->post_type != 'post' ) {
                return;
            }
            if ( $campaign_asset_guid ) {
                update_post_meta( $post_id, CAMPAIGN_ASSET_META_KEY, $campaign_asset_guid );
            } else {
                delete_post_meta( $post_id, CAMPAIGN_ASSET_META_KEY );
            }
        }
    }

    public function log( string $level, string $message, array $context = [] ) {
        if ( ! class_exists( '\WP_CLI' ) ) {
            return;
        }

        if ( $context ) {
            $message = $message . ' | ' . json_encode( $context );
        }

        switch ( $level ) {
            case LogLevel::WARNING:
                return \WP_CLI::warning( $message );
            case LogLevel::INFO:
                return \WP_CLI::log( $message );
            case LogLevel::DEBUG:
                return \WP_CLI::debug( $message, 'organic' );
            default:
                $this->warning( 'Unknown log-level', [ 'level' => $level ] );
                $this->info( $message, $context );
                return;
        }
    }

    public function warning( string $message, array $context = [] ) {
        $this->log( LogLevel::WARNING, $message, $context );
    }

    public function info( string $message, array $context = [] ) {
        $this->log( LogLevel::INFO, $message, $context );
    }

    public function debug( string $message, array $context = [] ) {
        $this->log( LogLevel::DEBUG, $message, $context );
    }

    public function getPlatformUrl() {
        $organic_app_url = getenv( 'ORGANIC_PLATFORM_URL' );
        if ( ! $organic_app_url ) {
            $organic_app_url = self::DEFAULT_PLATFORM_URL;
        }
        return $organic_app_url;
    }
}<|MERGE_RESOLUTION|>--- conflicted
+++ resolved
@@ -20,11 +20,7 @@
  */
 class Organic {
 
-<<<<<<< HEAD
-    public const DEFAULT_PLATFORM_URL = 'https://app.organic.ly';
-=======
     const DEFAULT_PLATFORM_URL = 'https://app.organic.ly';
->>>>>>> 3fafaeba
 
     private $isEnabled = false;
 
@@ -1295,22 +1291,14 @@
     /**
      * @return string|null
      */
-<<<<<<< HEAD
-    public function getSitePublicDomain(): ?string {
-=======
     public function getSitePublicDomain() {
->>>>>>> 3fafaeba
         return $this->sitePublicDomain;
     }
 
     /**
      * @return string|null
      */
-<<<<<<< HEAD
-    public function getSiteOrganicDomain(): ?string {
-=======
     public function getSiteOrganicDomain() {
->>>>>>> 3fafaeba
         return $this->siteOrganicDomain;
     }
 
