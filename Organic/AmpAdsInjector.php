<?php

namespace Organic;

class AmpAdsInjector extends \AMP_Base_Sanitizer {
<<<<<<< HEAD
    private Organic $organic;
    private AdsInjector $adsInjector;
    private bool $connatixInjected = false;
=======
    private $organic;
    private $adsInjector;
    private $connatixInjected = false;
>>>>>>> 3fafaeba
    private $targeting = null;

    public function sanitize() {
        try {
            $this->adsInjector = new AdsInjector(
                $this->dom,
                function( $html ) {
                    $document = $this->dom::fromHtmlFragment( $html );
                    return $document->getElementsByTagName( 'body' )->item( 0 );
                }
            );
            $this->organic = Organic::getInstance();
            $this->targeting = $this->organic->getTargeting();
            $this->handle();
        } catch ( \Exception $e ) {
            \Organic\Organic::captureException( $e );
        }
    }

    public function handle() {
        $ampConfig = $this->args['ampConfig'];
        $adsConfig = $this->args['adsConfig'];

        $rule = $this->adsInjector::getBlockRule( $adsConfig->adRules, $this->targeting );
        $blockedKeys = ( $rule ? $rule['placementKeys'] : [] ) ?? [];

        // all placements are blocked by rule
        if ( $rule && ! $blockedKeys ) {
            return;
        }

        foreach ( $ampConfig->forPlacement as $key => $amp ) {
            $placement = $adsConfig->forPlacement[ $key ];

            $selectors = $placement['selectors'];
            $limit = $placement['limit'];
            $relative = $placement['relative'];

            // certain placement is blocked
            if ( $rule && in_array( $key, $blockedKeys ) ) {
                continue;
            }

            $adHtml = $this->applyTargeting( $amp['html'], $this->targeting );
            try {
                $this->adsInjector->injectAds( $adHtml, $relative, $selectors, $limit );
            } catch ( \Exception $e ) {
                \Organic\Organic::captureException( $e );
            }
        }

        $this->injectConnatix();
    }

    private function injectConnatix() {
        if ( $this->connatixInjected ) {
            return;
        }

        if ( ! $this->organic->useConnatix() || ! is_single() ) {
            return;
        }

        $psid = $this->organic->getConnatixPlayspaceId();
<<<<<<< HEAD
        $player = <<<HTML
            <amp-connatix-player
                data-player-id="ps_$psid"
                layout="responsive"
                width="16"
                height="9"
            >
            </amp-connatix-player>
        HTML;
=======
        $player = "
            <amp-connatix-player
                data-player-id=\"ps_$psid\"
                layout=\"responsive\"
                width=\"16\"
                height=\"9\"
            >
            </amp-connatix-player>";
>>>>>>> 3fafaeba

        $this->adsInjector->injectAds(
            $player,
            'after',
            [ 'p:first-child', 'span:first-child' ],
            1
        );

        $this->connatixInjected = true;
    }

    public function applyTargeting( $html, $values ) {
        $targeting = [
            'amp' => 1,
            'site' => $values['siteDomain'],
            'article' => $values['gamPageId'],
            'targeting_article' => $values['gamExternalId'],
        ];

        $keywords = $values['keywords'];
        if ( ! empty( $keywords ) ) {
            $targeting['content_keyword'] = $keywords;
            $targeting['targeting_keyword'] = $keywords;
        }

        $category = $values['category'];
        if ( ! is_null( $category ) ) {
            $targeting['site_section'] = $category->slug;
            $targeting['targeting_section'] = $category->slug;
        }

        $json = json_encode( [ 'targeting' => $targeting ] );
        return str_replace( 'json="{}"', 'json=' . $json, $html );
    }
}<|MERGE_RESOLUTION|>--- conflicted
+++ resolved
@@ -3,15 +3,9 @@
 namespace Organic;
 
 class AmpAdsInjector extends \AMP_Base_Sanitizer {
-<<<<<<< HEAD
-    private Organic $organic;
-    private AdsInjector $adsInjector;
-    private bool $connatixInjected = false;
-=======
     private $organic;
     private $adsInjector;
     private $connatixInjected = false;
->>>>>>> 3fafaeba
     private $targeting = null;
 
     public function sanitize() {
@@ -76,17 +70,6 @@
         }
 
         $psid = $this->organic->getConnatixPlayspaceId();
-<<<<<<< HEAD
-        $player = <<<HTML
-            <amp-connatix-player
-                data-player-id="ps_$psid"
-                layout="responsive"
-                width="16"
-                height="9"
-            >
-            </amp-connatix-player>
-        HTML;
-=======
         $player = "
             <amp-connatix-player
                 data-player-id=\"ps_$psid\"
@@ -95,7 +78,6 @@
                 height=\"9\"
             >
             </amp-connatix-player>";
->>>>>>> 3fafaeba
 
         $this->adsInjector->injectAds(
             $player,
