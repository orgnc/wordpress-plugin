--- conflicted
+++ resolved
@@ -259,7 +259,6 @@
             <?php // phpcs:ignore WordPress.WP.EnqueuedResources.NonEnqueuedScript ?>
             <script>
                 /* The below condition is a very specific case setup for Ads AB testing */
-<<<<<<< HEAD
                 try {
                     if (
                         (
@@ -281,7 +280,7 @@
                         window.__trackadm_usp_cookie = 'ne-opt-out';
                         window.tadmPageId = '<?php echo $gamPageId; ?>';
                         window.tadmKeywords = '<?php echo $keywordString; ?>';
-                        window.tadmSection = '<?php echo $categoryString; ?>';
+                        window.tadmSection = '<?php echo $sectionString; ?>';
                         window.trackADMData = {
                             tests: BVTests.getTargetingValue()
                         };
@@ -297,59 +296,13 @@
                         window.empire.apps.ads.config.siteDomain = "<?php echo $this->organic->siteDomain; ?>";
                         window.empire.apps.ads.config.adConfig = <?php echo json_encode( $this->organic->getAdsConfig()->raw ); ?>;
                     <?php } ?>
-=======
-                if (
-                    window.organicTestKey &&
-                    window.organicTestKey.indexOf('organic_adthrive') > -1 &&
-                    BVTests.getValue(window.organicTestKey) === 'control'
-                ) {
-                    if ( window.loadAdThrive && typeof window.loadAdThrive === 'function' )
-                        window.loadAdThrive(window, document);
-                } else {
-                    /* Loading GPT script */
-                    utils.loadScript(document, 'gpt', 'https://securepubads.g.doubleclick.net/tag/js/gpt.js', null, {async:true});
-
-                    var googletag = googletag || {};
-                    var pbjs = pbjs || {};
-
-                    /* TrackADM Config - to be phased out */
-                    window.__trackadm_usp_cookie = 'ne-opt-out';
-                    window.tadmPageId = '<?php echo $gamPageId; ?>';
-                    window.tadmKeywords = '<?php echo $keywordString; ?>';
-                    window.tadmSection = '<?php echo $sectionString; ?>';
-                    window.trackADMData = {
-                        tests: BVTests.getTargetingValue()
-                    };
-
-                    /* Organic Config - to be phased in */
-                    window.__organic_usp_cookie = 'ne-opt-out';
-                    window.empire = window.empire || {};
-                    window.empire.apps = window.empire.apps || {};
-                    window.empire.apps.ads = window.empire.apps.ads || {};
-                    window.empire.apps.ads.config = window.empire.apps.ads.config || {};
-                <?php if ( $this->organic->useInjectedAdsConfig() ) { ?>
-
-                    window.empire.apps.ads.config.siteDomain = "<?php echo $this->organic->siteDomain; ?>";
-                    window.empire.apps.ads.config.adConfig = <?php echo json_encode( $this->organic->getAdsConfig()->raw ); ?>;
-                <?php } ?>
-
-                    window.empire.apps.ads.targeting = {
-                        pageId: '<?php echo $gamPageId; ?>',
-                        externalId: '<?php echo $gamExternalId; ?>',
-                        keywords: '<?php echo $keywordString; ?>',
-                        disableKeywordReporting: false,
-                        section: '<?php echo $sectionString; ?>',
-                        disableSectionReporting: false,
-                        tests: BVTests.getTargetingValue(),
-                    }
->>>>>>> 268de8e9
 
                         window.empire.apps.ads.targeting = {
                             pageId: '<?php echo $gamPageId; ?>',
                             externalId: '<?php echo $gamExternalId; ?>',
                             keywords: '<?php echo $keywordString; ?>',
                             disableKeywordReporting: false,
-                            section: '<?php echo $categoryString; ?>',
+                            section: '<?php echo $sectionString; ?>',
                             disableSectionReporting: false,
                             tests: BVTests.getTargetingValue(),
                         }
