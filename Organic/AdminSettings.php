<?php

namespace Organic;

class AdminSettings {

    /**
     * @var Organic
     */
    private $organic;
    private $update_results = [];

    public function __construct( Organic $organic ) {
        $this->organic = $organic;

        add_filter( 'plugin_action_links_organic/organic.php', array( $this, 'pluginSettingsLink' ) );
        add_action( 'admin_menu', array( $this, 'adminMenu' ) );
        add_action( 'save_post', array( $this, 'handleSavePostHook' ), 10, 3 );
    }

    public function adminMenu() {
        add_submenu_page(
            'options-general.php',          // Slug of parent.
            'Organic Settings',             // Page Title.
            'Organic Settings ',            // Menu title.
            'manage_options',               // Capability.
            __FILE__,                       // Slug.
            array( $this, 'adminSettings' ) // Function to call.
        );
    }

    public function adminSettings() {
        // Save any setting updates
        if ( $_SERVER['REQUEST_METHOD'] == 'POST' ) {
            if ( isset( $_POST['organic_sync_ads_txt'] ) ) {
                $this->organic->syncAdsTxt();
            } else if ( isset( $_POST['organic_post_types'] ) ) {
                $this->organic->updateOption( 'organic::post_types', $_POST['organic_post_types'], false );
                $this->organic->setPostTypes( $_POST['organic_post_types'] );
            } else if ( isset( $_POST['organic_content_sync'] ) ) {
                try {
                    $this->organic->syncContent( 100 );
                } catch ( \Exception $e ) {
                    echo 'Error: ' . $e->getMessage();
                    echo $e->getTraceAsString();
                }
            } else if ( isset( $_POST['organic_content_id_sync'] ) ) {
                try {
                    $this->organic->syncContentIdMap();
                } catch ( \Exception $e ) {
                    echo 'Error: ' . $e->getMessage();
                    echo $e->getTraceAsString();
                }
            } else {
                $this->organic->updateOption( 'organic::enabled', isset( $_POST['organic_enabled'] ) ? true : false, false );
                $this->organic->updateOption( 'organic::sdk_version', $_POST['organic_sdk_version'] ?: $this->organic->sdk::SDK_V1, false );
                $this->organic->updateOption( 'organic::percent_test', $_POST['organic_percent'], false );
                $this->organic->updateOption( 'organic::test_value', $_POST['organic_value'], false );
                $this->organic->updateOption( 'organic::connatix_enabled', isset( $_POST['organic_connatix_enabled'] ) ? true : false, false );
                $this->organic->updateOption( 'organic::connatix_playspace_id', $_POST['organic_connatix_playspace_id'], false );
                $this->organic->updateOption( 'organic::feed_images', isset( $_POST['organic_feed_images'] ) ? true : false, false );
                $this->organic->updateOption( 'organic::cmp', $_POST['organic_cmp'] ?: '', false );
                $this->organic->updateOption( 'organic::one_trust_id', $_POST['organic_one_trust_id'] ?: '', false );
                $this->organic->updateOption( 'organic::sdk_key', $_POST['organic_sdk_key'] ?: '', false );
                $this->organic->updateOption( 'organic::site_id', $_POST['organic_site_id'] ?: '', false );
                $this->organic->updateOption( 'organic::public_domain', $_POST['organic_public_domain'] ?: '', false );
                $this->organic->updateOption( 'organic::organic_domain', $_POST['organic_organic_domain'] ?: '', false );
                $this->organic->updateOption( 'organic::amp_ads_enabled', isset( $_POST['organic_amp_ads_enabled'] ) ? true : false, false );
                $this->organic->updateOption( 'organic::inject_ads_config', isset( $_POST['organic_inject_ads_config'] ) ? true : false, false );
                $this->organic->updateOption( 'organic::ad_slots_prefill_enabled', isset( $_POST['organic_ad_slots_prefill_enabled'] ) ? true : false, false );
                $this->organic->updateOption( 'organic::campaigns_enabled', isset( $_POST['organic_campaigns_enabled'] ) ? true : false, false );
<<<<<<< HEAD
=======
                $this->organic->updateOption( 'organic::content_foreground', isset( $_POST['organic_content_foreground'] ) ? true : false, false );
>>>>>>> 0b46f2a0
                $this->organic->updateOption( 'organic::affiliate_enabled', isset( $_POST['organic_affiliate_enabled'] ) ? true : false, false );

                $this->organic->sdk->updateToken( $_POST['organic_sdk_key'] );
                $this->update_results[] = 'updated';
            }
        }

        $this->syncSettings();
        $this->showSettings();
        $this->showNotices();
    }

    protected function syncSettings() {
        if ( $_SERVER['REQUEST_METHOD'] != 'POST' ) {
            return;
        }
        switch ( $_POST['organic_update'] ) {
            case 'Update and sync':
                $result = $this->organic->syncAdConfig();
                if ( isset( $result['updated'] ) ) {
                    $this->update_results[] = 'synced';
                    AdminNotice::success( 'Updated and synced successfully.' );
                } else {
                    AdminNotice::warning( 'Updated but not synced.' );
                }
                break;

            default:
                AdminNotice::success( 'Updated successfully.' );
        }
    }

    protected function showFbiaNotices() {
        $fbia = $this->organic->getFbiaConfig();
        if ( ! $fbia->enabled || $fbia->isEmpty() ) {
            return;
        }

        if ( ! $fbia->isFacebookPluginInstalled() ) {
            AdminNotice::warning( 'Facebook instant articles are enabled for this site, but facebook plugin is not installed.' );
            return;
        }

        if ( ! $fbia->isFacebookPluginConfigured() ) {
            AdminNotice::warning(
                "Facebook instant articles are enabled for this site, but facebook plugin has its own ads 
                     configuration.
                     <br/>
                     Turn it off by setting 'Ad type' to 'none' on the plugin settings page."
            );
        }

    }

    protected function showNotices() {
        $this->showFbiaNotices();
        AdminNotice::showNotices();
    }

    public function showSettings() {
        $enabled = $this->organic->getOption( 'organic::enabled' );
        $sdk_version = $this->organic->getSdkVersion();
        $connatix_enabled = $this->organic->getOption( 'organic::connatix_enabled' );
        $connatix_playspace_id = $this->organic->getOption( 'organic::connatix_playspace_id' );
        $feed_images = $this->organic->getOption( 'organic::feed_images' );
        $cmp = $this->organic->getOption( 'organic::cmp' );
        $one_trust_id = $this->organic->getOption( 'organic::one_trust_id' );
        $sdk_key = $this->organic->getOption( 'organic::sdk_key' );
        $site_id = $this->organic->getOption( 'organic::site_id' );
        $ads_txt = $this->organic->getOption( 'organic::ads_txt' );
        $organic_test = $this->organic->getOption( 'organic::percent_test' );
        $organic_value = $this->organic->getOption( 'organic::test_value' );
        $amp_ads_enabled = $this->organic->getOption( 'organic::amp_ads_enabled' );
        $inject_ads_config = $this->organic->getOption( 'organic::inject_ads_config' );
        $ad_slots_prefill_enabled = $this->organic->getOption( 'organic::ad_slots_prefill_enabled' );
        $campaigns_enabled = $this->organic->getOption( 'organic::campaigns_enabled' );
<<<<<<< HEAD
        $affiliate_enabled = $this->organic->getOption( 'organic::affiliate_enabled' );
        $site_public_domain = $this->organic->getOption( 'organic::public_domain' );
        $site_organic_domain = $this->organic->getOption( 'organic::organic_domain' );
=======
        $content_foreground = $this->organic->getOption( 'organic::content_foreground' );
        $affiliate_enabled = $this->organic->getOption( 'organic::affiliate_enabled' );
>>>>>>> 0b46f2a0

        $total_published_posts = $this->organic->buildQuerySyncablePosts( 1 )->found_posts;
        $total_synced_posts = $this->organic->buildQueryNewlyUnsyncedPosts( 1 )->found_posts;
        if ( $this->update_results ) {
            $update_status = '<span class="update_success">' . join( ', ', $this->update_results ) . ' successfully </span>';
        } else {
            $update_status = '';
        }
        ?>
        <style>
            #organic_host {
                width: 400px;
            }
            .update_success {
                color: darkgreen;
            }
        </style>
        <div class="wrap">
            <h2>Organic Settings</h2>
            <form method="post">
                <p><label><input type="checkbox" name="organic_enabled"
                                 id="organic_enabled" <?php echo $enabled ? 'checked' : ''; ?>> Organic Integration
                        Enabled</label></p>

                <hr />
                <h3>Organic Settings</h3>
                <p><label>SDK version:
                    <select id="organic_sdk_version" name="organic_sdk_version">
                        <option value="<?php echo $this->organic->sdk::SDK_V1; ?>" <?php echo ( $sdk_version == $this->organic->sdk::SDK_V1 ? 'selected="selected"' : '' ); ?>>v1</option>
                        <option value="<?php echo $this->organic->sdk::SDK_V2; ?>" <?php echo ( $sdk_version == $this->organic->sdk::SDK_V2 ? 'selected="selected"' : '' ); ?>>v2 (breaks ads)</option>
                    </select>
                </label></p>
                <p><label>Organic API Key: <input type="text" name="organic_sdk_key" style="width: 355px;" value="<?php echo $sdk_key; ?>" /></label></p>
                <p><label>Organic Site ID: <input type="text" name="organic_site_id" style="width: 355px;" value="<?php echo $site_id; ?>" /></label></p>
<<<<<<< HEAD
                <p>
                    <label>Site Public Domain:
                        <input
                            type="text"
                            name="organic_public_domain"
                            style="width: 355px;"
                            id="organic_public_domain"
                            placeholder="organic.example.com"
                            value="<?php echo $site_public_domain; ?>"
                        />
                    </label>
                </p>
                <p>
                    <label> Site Organic Domain:
                        <input
                            type="text"
                            name="organic_organic_domain"
                            style="width: 355px;"
                            id="organic_organic_domain"
                            placeholder="example-com.organicly.io"
                            value="<?php echo $site_organic_domain; ?>"
                        />
                    </label>
                </p>

=======
>>>>>>> 0b46f2a0
                <p><label>Consent Management:
                        <select id="organic_cmp" name="organic_cmp">
                            <option value="">None (WARNING: DO NOT USE IN PRODUCTION)</option>
                            <option value="built-in" <?php echo ( $cmp == 'built-in' ? 'selected="selected"' : '' ); ?>>Built In</option>
                            <option value="one-trust" <?php echo ( $cmp == 'one-trust' ? 'selected="selected"' : '' ); ?>>One Trust</option>
                        </select>
                    </label></p>
                <p id="one-trust-config" style="display: <?php echo ( $cmp == 'one-trust' ? 'block' : 'none' ); ?>;">
                    <label>One Trust ID: <input type="text" name="organic_one_trust_id" style="width: 355px;" value="<?php echo $one_trust_id; ?>" /></label>
                </p>
                <script>
                    var hideShowOneTrust = function() {
                        if ( document.getElementById("organic_cmp").value === 'one-trust' ) {
                            document.getElementById('one-trust-config').style.display = "block";
                        } else {
                            document.getElementById('one-trust-config').style.display = "none";
                        }
                    }
                    document.getElementById("organic_cmp").onchange = hideShowOneTrust;
                    document.getElementById("organic_cmp").onclick = hideShowOneTrust;
                    document.getElementById("organic_cmp").onkeypress = hideShowOneTrust;
                </script>
                <p><label><input type="checkbox" name="organic_connatix_enabled"
                                 id="organic_connatix_enabled" <?php echo $connatix_enabled ? 'checked' : ''; ?>> Connatix Ads
                        Enabled</label></p>
                <p id="connatix-config" style="display: <?php echo ( $connatix_enabled ? 'block' : 'none' ); ?>;">
                    <label>Playspace Player ID: <input type="text" name="organic_connatix_playspace_id" style="width: 355px;" value="<?php echo $connatix_playspace_id; ?>" /></label>
                </p>
                <p>
                    <label>Inject Images into RSS Feed: <input type="checkbox" name="organic_feed_images" <?php echo $feed_images ? 'checked' : ''; ?> /></label>
                </p>
                <script>
                    var hideShowConnatix = function() {
                        if ( document.getElementById("organic_connatix_enabled").checked ) {
                            document.getElementById('connatix-config').style.display = "block";
                        } else {
                            document.getElementById('connatix-config').style.display = "none";
                        }
                    }
                    document.getElementById("organic_connatix_enabled").onchange = hideShowConnatix;
                    document.getElementById("organic_connatix_enabled").onclick = hideShowConnatix;
                    document.getElementById("organic_connatix_enabled").onkeypress = hideShowConnatix;
                </script>
                <p><label>% of ads on Organic Ads: <input type="text" name="organic_percent" id="organic_percent" value="<?php echo $organic_test; ?>" /></label></p>
                <p><label>Key-Value for Split Test: <input type="text" name="organic_value" id="organic_value" value="<?php echo $organic_value; ?>" /></label></p>

                <p>
                    <label>
                        <input
                                type="checkbox"
                                name="organic_amp_ads_enabled"
                                id="organic_amp_ads_enabled"
                            <?php echo $amp_ads_enabled ? 'checked' : ''; ?>
                        />
                        AMP Ads Enabled
                    </label>
                </p>
                <p>
                    <label>
                        <input
                                type="checkbox"
                                name="organic_inject_ads_config"
                                id="organic_inject_ads_config"
                            <?php echo $inject_ads_config ? 'checked' : ''; ?>
                        />
                        Automatically inject ad configuration into the page
                        to increase page performance by reducing frontend requests
                    </label>
                </p>
                <p>
                    <label>
                        <input
                                type="checkbox"
                                name="organic_ad_slots_prefill_enabled"
                                id="organic_ad_slots_prefill_enabled"
                            <?php echo $ad_slots_prefill_enabled ? 'checked' : ''; ?>
                        />
                        Prefill ad containers to prevent Content Layout Shift (CLS) issues
                    </label>
                </p>
                <p>
                    <label>
                        <input
                                type="checkbox"
                                name="organic_campaigns_enabled"
                                id="organic_campaigns_enabled"
                            <?php echo $campaigns_enabled ? 'checked' : ''; ?>
                        />
                        Campaigns Application is enabled on the Platform
                    </label>
                </p>
                <label>
                    <input
                            type="checkbox"
                            name="organic_content_foreground"
                            id="organic_content_foreground"
                        <?php echo $content_foreground ? 'checked' : ''; ?>
                    />
                    Force content updates to happen immediately on save. Only use if CRON is disabled on your site.
                </label>
                <p>
                    <label>
                        <input
                                type="checkbox"
                                name="organic_affiliate_enabled"
                                id="organic_affiliate_enabled"
                        <?php echo $affiliate_enabled ? 'checked' : ''; ?>
                        <?php echo $sdk_version != $this->organic->sdk::SDK_V2 ? 'disabled' : ''; ?>
                        />
                        Affiliate Application is enabled on the Platform (Requires SDK V2)
                    </label>
                </p>
                <p>
                    <label>
                        <input
                                type="checkbox"
                                name="organic_affiliate_enabled"
                                id="organic_affiliate_enabled"
                        <?php echo $affiliate_enabled ? 'checked' : ''; ?>
                        />
                        Affiliate Application is enabled on the Platform
                    </label>
                </p>
                <p>
                    <input id="update-submit" type="submit" name="organic_update" value="Update" />
                    &nbsp;
                    <input id="update-and-sync-submit" type="submit" name="organic_update" value="Update and sync" />
                    <?php echo $update_status; ?>
                </p>
            </form>

            <h2>Ads.txt</h2>
            <form method="post">
                <label>ads.txt
                    <textarea
                            name="organic_ads_txt"
                            id="organic_ads_txt"
                            style="width:650px; height: 500px; display: block;"
                            readonly
                    ><?php echo $ads_txt; ?></textarea>
                </label>
                <input type="hidden" name="organic_sync_ads_txt" id="organic_sync_ads_txt" value="true" />
                <p><input type="submit" value="Sync ads.txt"/></p>
            </form>

            <hr />
            <p>Known Posts: <?php echo number_format( $total_published_posts ); ?></p>
            <p>Recently Updated Posts (unsynced): <?php echo number_format( $total_synced_posts ); ?></p>

            <hr />
            <h2>Post Types</h2>
            <p>Which post types from your CMS should be treated as Content for synchronization with
                the Organic Platform and eligible for Ads to be injected?</p>
            <form method="post">
                <ul>
                    <?php
                    $post_types = get_post_types(
                        array(
                            'public'   => true,
                            '_builtin' => false,
                        )
                    );
                    $post_types[] = 'post';
                    $post_types[] = 'page';
                    foreach ( $post_types as $post_type ) {
                        $checked = '';
                        if ( in_array( $post_type, $this->organic->getPostTypes() ) ) {
                            $checked = 'checked="checked"';
                        }

                        echo '<li><label>';
                        echo "<input type='checkbox' $checked name='organic_post_types[]' value='" . $post_type . "' /> ";
                        echo $post_type;
                        echo "</label></li>\n";
                    }
                    ?>
                </ul>
                <p><input type="submit" value="Save" />
            </form>
            <form method="post">
                <input type="hidden" name="organic_content_sync" value="1" />
                <input type="submit" value="Sync Content Batch" />
            </form>
            <form method="post">
                <input type="hidden" name="organic_content_id_sync" value="1" />
                <input type="submit" value="Sync Content IDs" />
            </form>
        </div>
        <?php
    }

    public function pluginSettingsLink( $links ) {
        // Build and escape the URL.
        $url = esc_url(
            add_query_arg(
                'page',
                'organic/Organic/AdminSettings.php',
                get_admin_url() . 'admin.php'
            )
        );

        // Create the link.
        $settings_link = "<a href='$url'>" . __( 'Settings' ) . '</a>';

        // Adds the link to the end of the array.
        array_push( $links, $settings_link );
        return $links;
    }

    /**
     * Hook to see any newly created or updated posts and make sure we mark them as "dirty" for
     * future Organic sync
     *
     * @param $post_ID
     * @param $post
     * @param $update
     */
    public function handleSavePostHook( $post_ID, $post, $update ) {
        if ( ! $this->organic->isEnabled() ) {
            return;
        }

        if ( ! $this->organic->isPostEligibleForSync( $post ) ) {
            return;
        }

        update_post_meta( $post_ID, SYNC_META_KEY, 'unsynced' );

        if ( $this->organic->getContentForeground() ) {
            $this->organic->syncPost( $post );
        }
    }
}<|MERGE_RESOLUTION|>--- conflicted
+++ resolved
@@ -69,10 +69,7 @@
                 $this->organic->updateOption( 'organic::inject_ads_config', isset( $_POST['organic_inject_ads_config'] ) ? true : false, false );
                 $this->organic->updateOption( 'organic::ad_slots_prefill_enabled', isset( $_POST['organic_ad_slots_prefill_enabled'] ) ? true : false, false );
                 $this->organic->updateOption( 'organic::campaigns_enabled', isset( $_POST['organic_campaigns_enabled'] ) ? true : false, false );
-<<<<<<< HEAD
-=======
                 $this->organic->updateOption( 'organic::content_foreground', isset( $_POST['organic_content_foreground'] ) ? true : false, false );
->>>>>>> 0b46f2a0
                 $this->organic->updateOption( 'organic::affiliate_enabled', isset( $_POST['organic_affiliate_enabled'] ) ? true : false, false );
 
                 $this->organic->sdk->updateToken( $_POST['organic_sdk_key'] );
@@ -149,14 +146,8 @@
         $inject_ads_config = $this->organic->getOption( 'organic::inject_ads_config' );
         $ad_slots_prefill_enabled = $this->organic->getOption( 'organic::ad_slots_prefill_enabled' );
         $campaigns_enabled = $this->organic->getOption( 'organic::campaigns_enabled' );
-<<<<<<< HEAD
-        $affiliate_enabled = $this->organic->getOption( 'organic::affiliate_enabled' );
-        $site_public_domain = $this->organic->getOption( 'organic::public_domain' );
-        $site_organic_domain = $this->organic->getOption( 'organic::organic_domain' );
-=======
         $content_foreground = $this->organic->getOption( 'organic::content_foreground' );
         $affiliate_enabled = $this->organic->getOption( 'organic::affiliate_enabled' );
->>>>>>> 0b46f2a0
 
         $total_published_posts = $this->organic->buildQuerySyncablePosts( 1 )->found_posts;
         $total_synced_posts = $this->organic->buildQueryNewlyUnsyncedPosts( 1 )->found_posts;
@@ -191,34 +182,6 @@
                 </label></p>
                 <p><label>Organic API Key: <input type="text" name="organic_sdk_key" style="width: 355px;" value="<?php echo $sdk_key; ?>" /></label></p>
                 <p><label>Organic Site ID: <input type="text" name="organic_site_id" style="width: 355px;" value="<?php echo $site_id; ?>" /></label></p>
-<<<<<<< HEAD
-                <p>
-                    <label>Site Public Domain:
-                        <input
-                            type="text"
-                            name="organic_public_domain"
-                            style="width: 355px;"
-                            id="organic_public_domain"
-                            placeholder="organic.example.com"
-                            value="<?php echo $site_public_domain; ?>"
-                        />
-                    </label>
-                </p>
-                <p>
-                    <label> Site Organic Domain:
-                        <input
-                            type="text"
-                            name="organic_organic_domain"
-                            style="width: 355px;"
-                            id="organic_organic_domain"
-                            placeholder="example-com.organicly.io"
-                            value="<?php echo $site_organic_domain; ?>"
-                        />
-                    </label>
-                </p>
-
-=======
->>>>>>> 0b46f2a0
                 <p><label>Consent Management:
                         <select id="organic_cmp" name="organic_cmp">
                             <option value="">None (WARNING: DO NOT USE IN PRODUCTION)</option>
